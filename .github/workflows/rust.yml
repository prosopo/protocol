--- conflicted
+++ resolved
@@ -27,62 +27,7 @@
           path: rust_env_cache
           key: rust-env-cache-${{ runner.os }}-${{ runner.arch }}
           restore-keys: |
-<<<<<<< HEAD
-            ${{ runner.os }}-${{ runner.arch }}-cargo-env-
-
-      - name: ls
-        run: |
-          ls -la
-          ls -la ~
-
-      # when restoring from non-exact-match keys, the output for the cache action is incorrect, hence we have to detect a file in the cache instead
-      - name: Detect cargo env cache status
-        id: detect-cache-cargo-env
-        run: |
-          if [[ -f /home/runner/.cargo_env_cache_marker ]]; then
-            echo "cache hit"
-            echo "cache_hit=true" >> $GITHUB_OUTPUT
-          else
-            echo "cache miss"
-            echo "cache_hit=false" >> $GITHUB_OUTPUT
-          fi
-
-      # If cached version of rust env not found, build it from scratch
-      - name: Setup rust environment
-        if: steps.detect-cache-cargo-env.outputs.cache_hit != 'true'
-        run: |
-          echo remove previous rustup / cargo
-          ls -la /home/runner
-          rm -rf /home/runner/.rustup /home/runner/.cargo
-          ls -la /home/runner
-
-          echo install rustup
-          curl -sSf https://sh.rustup.rs | sh -s -- -y
-          source "$HOME/.cargo/env"
-          ls -la ~
-          
-          echo install nightly
-          rustup toolchain install --profile=minimal nightly
-          rustup default nightly-x86_64-unknown-linux-gnu
-          rustup toolchain remove stable
-          rustup show
-          # to compile the std lib we nee the src
-          rustup component add rust-src --toolchain nightly
-          
-          echo install cargo-contract
-          cargo install cargo-contract --version 2.0.0
-
-          echo install cargo-fmt
-          rustup component add rustfmt
-
-          echo set target platform
-          rustup target add wasm32-unknown-unknown --toolchain nightly
-
-          # create the cache marker file to detect cache hits in the future
-          touch /home/runner/.cargo_env_cache_marker
-=======
             rust-env-cache-${{ runner.os }}-${{ runner.arch }}-
->>>>>>> 65e48cda
 
       - run: ls -la
       - run: ls -la ~
@@ -157,45 +102,6 @@
           cacheKeysForPR=$(gh actions-cache list --sort created-at --order desc --limit 100 -R $REPO --key cargo-build-${{ runner.os }}-${{ runner.arch }}-${{ hashFiles('**/Cargo.toml', '**/Cargo.lock') }}- | cut -f 1 | tail -n +2 )
           echo caches to be removed:
           echo ${cacheKeysForPR}
-<<<<<<< HEAD
-
-          # delete the stale caches
-          ## Setting this to not fail the workflow while deleting cache keys. 
-          set +e
-          for cacheKey in $cacheKeysForPR
-          do
-              gh actions-cache delete $cacheKey -R $REPO --confirm
-          done
-
-      # If updated or built from scratch, save the env in a new cache
-      - name: Save cargo env to cache
-        if: always() && (steps.detect-cache-cargo-env.outputs.cache_hit == 'false' || steps.update-rust.outputs.updated == 'true')
-        uses: actions/cache/save@v3
-        with:
-          path: |
-            /home/runner/.cargo
-            /home/runner/.rustup
-            /home/runner/.cargo_env_cache_marker
-          # the key is the OS name + architecture + tag, isolating each rust env to a specific OS. This cached copy can be used in any workflow using the same OS, though
-          # store this version in the cache tagged with the id of this job. This differentiates it from any other caches for the same data without mutating them, as other workflows may be using them
-          key: ${{ runner.os }}-${{ runner.arch }}-cargo-env-${{ github.run_id }}-${{ github.run_attempt }}
-
-      - name: Cleanup stale cargo env caches
-        if: always() && (steps.detect-cache-cargo-env.outputs.cache_hit == 'false' || steps.update-rust.outputs.updated == 'true')
-        run: |
-          set +e; gh extension install actions/gh-actions-cache; set -e
-
-          REPO=${{ github.repository }}
-
-          echo "Fetching list of cache key"
-          # get all but the most recent cache
-          cacheKeysForPR=$(gh actions-cache list --sort created-at --order desc --limit 100 -R $REPO --key ${{ runner.os }}-${{ runner.arch }}-cargo-env- | cut -f 1 | tail -n +2 )
-
-          echo caches to be removed:
-          echo ${cacheKeysForPR}
-
-=======
->>>>>>> 65e48cda
           # delete the stale caches
           ## Setting this to not fail the workflow while deleting cache keys. 
           set +e
