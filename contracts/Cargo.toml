[package]
name = "prosopo"
version = "4.0.0"
<<<<<<< HEAD
authors = ["Chris Taylor chris@prosopo.io, George Oastler george@prosopo.io, Vincenzo Ferrara, Siniša Čanak"]
=======
authors = ["Chris Taylor chris@prosopo.io", "George Oastler george@prosopo.io", "Vincenzo Ferrara", "Siniša Čanak"]
>>>>>>> 4b6568ec
edition = "2021"

[dependencies]
ink = { git = "https://github.com/prosopo/ink", rev="bec5105fb79926377341179389336fcac620c50d", default-features = false }
scale = { package = "parity-scale-codec", version = "3", default-features = false, features = ["derive"] }
scale-info = { version = "2.3", default-features = false, features = ["derive"], optional = true }
schnorrkel = { version = "0.9.1", default-features = false, features = ["u64_backend"] }
hex = "0.4.3"

# custom prosopo storage
prosopo_storage_derive = { version = "3.3.0", path = "crates/storage/derive", default-features = false }

[dependencies.inject_self_macro]
version = "0.3.0"
path = "inject_self_macro"

[dependencies.named_functions_macro]
version = "0.3.0"
path = "named_functions_macro"

[dependencies.disable_macro]
version = "0.3.0"
path = "disable_macro"

[lib]
name = "prosopo"
path = "lib.rs"
crate-type = [
    # Used for normal contract Wasm blobs.
    "cdylib",
]
# Needed until https://github.com/paritytech/ink/issues/364 is resolved.
[profile.release]
overflow-checks = false

[features]
default = ["std"]
std = ["ink/std", "scale/std", "scale-info/std"]
ink-as-dependency = []<|MERGE_RESOLUTION|>--- conflicted
+++ resolved
@@ -1,11 +1,7 @@
 [package]
 name = "prosopo"
 version = "4.0.0"
-<<<<<<< HEAD
-authors = ["Chris Taylor chris@prosopo.io, George Oastler george@prosopo.io, Vincenzo Ferrara, Siniša Čanak"]
-=======
 authors = ["Chris Taylor chris@prosopo.io", "George Oastler george@prosopo.io", "Vincenzo Ferrara", "Siniša Čanak"]
->>>>>>> 4b6568ec
 edition = "2021"
 
 [dependencies]
