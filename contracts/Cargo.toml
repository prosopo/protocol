--- conflicted
+++ resolved
@@ -5,31 +5,18 @@
 edition = "2021"
 
 [dependencies]
-<<<<<<< HEAD
-ink_primitives = { version = "3", default-features = false }
-ink_metadata = { version = "3", default-features = false, features = ["derive"], optional = true }
-ink_env = { version = "3", default-features = false }
-ink_storage = { version = "3", default-features = false }
-ink_lang = { version = "3", default-features = false }
-ink_prelude = { version = "3", default-features = false }
-=======
 ink_primitives = {  version = "3.3.0", default-features = false }
 ink_metadata = {  version = "3.3.0", default-features = false, features = ["derive"], optional = true }
 ink_env = {  version = "3.3.0", default-features = false }
 ink_storage = {  version = "3.3.0", default-features = false }
 ink_lang = {  version = "3.3.0", default-features = false }
 ink_prelude = {  version = "3.3.0", default-features = false }
->>>>>>> 17336e9f
 scale = { package = "parity-scale-codec", version = "3", default-features = false, features = ["derive"] }
 scale-info = { version = "2", default-features = false, features = ["derive"], optional = true }
 rand_chacha = { version = "0.3.1", default-features = false }
 
 # custom prosopo storage
-<<<<<<< HEAD
-prosopo_storage_derive = { version = "3.0.1", path = "crates/storage/derive", default-features = false }
-=======
-prosopo_storage_derive = { version = "3.3.0", path = "../crates/storage/derive", default-features = false }
->>>>>>> 17336e9f
+prosopo_storage_derive = { version = "3.3.0", path = "crates/storage/derive", default-features = false }
 
 [lib]
 name = "prosopo"
