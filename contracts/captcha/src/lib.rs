--- conflicted
+++ resolved
@@ -16,40 +16,6 @@
 #![cfg_attr(not(feature = "std"), no_std)]
 
 pub use self::captcha::{Captcha, CaptchaRef};
-
-<<<<<<< HEAD
-/// Concatenate two arrays (a and b) into a new array (c)
-fn concat_u8<const A: usize, const B: usize, const C: usize>(a: &[u8; A], b: &[u8; B]) -> [u8; C] {
-    let mut c = [0; C];
-    c[..A].copy_from_slice(a);
-    c[A..A + B].copy_from_slice(b);
-    c
-=======
-/// Print and return an error in ink
-macro_rules! err {
-    ($err:expr) => {{
-        Err(get_self!().print_err($err, function_name!()))
-    }};
-}
-
-// ($err:expr) => (
-// |$err| crate::print_error($err, function_name!(), get_self!().env().block_number(), get_self!().env().caller())
-// );
-
-macro_rules! err_fn {
-    ($err:expr) => {
-        || get_self!().print_err($err, function_name!())
-    };
-}
-
-macro_rules! lazy {
-    ($lazy:expr, $func:ident, $value:expr) => {
-        let mut contents = $lazy.get_or_default();
-        contents.$func($value);
-        $lazy.set(&contents);
-    };
->>>>>>> bbb9d158
-}
 
 #[allow(unused_macros)]
 #[named_functions_macro::named_functions] // allows the use of the function_name!() macro
