// Copyright (C) 2021-2022 Prosopo (UK) Ltd.
// This file is part of provider <https://github.com/prosopo/provider>.
//
// provider is free software: you can redistribute it and/or modify
// it under the terms of the GNU General Public License as published by
// the Free Software Foundation, either version 3 of the License, or
// (at your option) any later version.
//
// provider is distributed in the hope that it will be useful,
// but WITHOUT ANY WARRANTY; without even the implied warranty of
// MERCHANTABILITY or FITNESS FOR A PARTICULAR PURPOSE.  See the
// GNU General Public License for more details.
//
// You should have received a copy of the GNU General Public License
// along with provider.  If not, see <http://www.gnu.org/licenses/>.
#![cfg_attr(not(feature = "std"), no_std)]

pub use self::prosopo::{Prosopo, ProsopoRef};

/// Print and return an error in ink
macro_rules! err {
    ($err:expr) => {{
        Err(get_self!().print_err($err, function_name!()))
    }};
}

// ($err:expr) => (
// |$err| crate::print_error($err, function_name!(), get_self!().env().block_number(), get_self!().env().caller())
// );

macro_rules! err_fn {
    ($err:expr) => {
        || get_self!().print_err($err, function_name!())
    };
}

macro_rules! lazy {
    ($lazy:expr, $func:ident, $value:expr) => {
        let mut contents = $lazy.get_or_default();
        contents.$func($value);
        $lazy.set(&contents);
    };
}

/// Concatenate two arrays (a and b) into a new array (c)
fn concat_u8<const A: usize, const B: usize, const C: usize>(a: &[u8; A], b: &[u8; B]) -> [u8; C] {
    let mut c = [0; C];
    c[..A].copy_from_slice(a);
    c[A..A + B].copy_from_slice(b);
    c
}

#[allow(unused_macros)]
#[named_functions_macro::named_functions] // allows the use of the function_name!() macro
#[inject_self_macro::inject_self] // allows the use of the get_self!() macro
#[ink::contract]
pub mod prosopo {

    use ink::env::debug_println as debug;
    use ink::env::hash::{Blake2x128, Blake2x256, CryptoHash, HashOutput};
    use ink::prelude::collections::btree_set::BTreeSet;

    use ink::prelude::vec;
    use ink::prelude::vec::Vec;
    use ink::storage::Lazy;
    #[allow(unused_imports)] // do not remove StorageLayout, it is used in derives
    use ink::storage::{traits::StorageLayout, Mapping};

    /// GovernanceStatus relates to DApps and Providers and determines if they are active or not
    #[derive(
        Default, PartialEq, Debug, Eq, Clone, Copy, scale::Encode, scale::Decode, PartialOrd, Ord,
    )]
    #[cfg_attr(feature = "std", derive(scale_info::TypeInfo, StorageLayout))]
    pub enum GovernanceStatus {
        Active, // active and available for use
        #[default]
        Inactive, // inactive and unavailable for use
    }

    /// CaptchaStatus is the status of a CaptchaSolutionCommitment, submitted by a DappUser
    #[derive(
        Default, PartialEq, Debug, Eq, Clone, Copy, scale::Encode, scale::Decode, PartialOrd, Ord,
    )]
    #[cfg_attr(feature = "std", derive(scale_info::TypeInfo, StorageLayout))]
    pub enum CaptchaStatus {
        Pending,
        Approved,
        #[default]
        Disapproved,
    }

    /// Payee is the recipient of any fees that are paid when a CaptchaSolutionCommitment is approved
    #[derive(
        Default, PartialEq, Debug, Eq, Clone, Copy, scale::Encode, scale::Decode, PartialOrd, Ord,
    )]
    #[cfg_attr(feature = "std", derive(scale_info::TypeInfo, StorageLayout))]
    pub enum Payee {
        Provider,
        #[default]
        Dapp,
    }

    /// Dapps must be able to filter Providers by their Payee when they are searching for a Provider
    #[derive(
        Default, PartialEq, Debug, Eq, Clone, Copy, scale::Encode, scale::Decode, PartialOrd, Ord,
    )]
    #[cfg_attr(feature = "std", derive(scale_info::TypeInfo, StorageLayout))]
    pub enum DappPayee {
        Provider,
        Dapp,
        #[default]
        Any,
    }

    impl TryFrom<DappPayee> for Payee {
        type Error = ();

        fn try_from(dapp_payee: DappPayee) -> Result<Self, Self::Error> {
            match dapp_payee {
                DappPayee::Provider => Ok(Payee::Provider),
                DappPayee::Dapp => Ok(Payee::Dapp),
                DappPayee::Any => Err(()),
            }
        }
    }

    impl TryFrom<Payee> for DappPayee {
        type Error = ();

        fn try_from(payee: Payee) -> Result<Self, Self::Error> {
            match payee {
                Payee::Provider => Ok(DappPayee::Provider),
                Payee::Dapp => Ok(DappPayee::Dapp),
            }
        }
    }

    /// Providers are suppliers of human verification methods (captchas, etc.) to DappUsers, either
    /// paying or receiving a fee for this service.
    #[derive(PartialEq, Debug, Eq, Clone, scale::Encode, scale::Decode)]
    #[cfg_attr(feature = "std", derive(scale_info::TypeInfo, StorageLayout))]
    pub struct Provider {
        status: GovernanceStatus,
        balance: Balance,
        // an amount in the base unit of the default parachain token (e.g. Planck on chains using DOT)
        fee: u32,
        payee: Payee,
        service_origin: Vec<u8>,
        dataset_id: Hash,
        dataset_id_content: Hash,
    }

    /// RandomProvider is selected randomly by the contract for the client side application
    #[derive(PartialEq, Debug, Eq, Clone, scale::Encode, scale::Decode)]
    #[cfg_attr(feature = "std", derive(scale_info::TypeInfo, StorageLayout))]
    pub struct RandomProvider {
        provider_id: AccountId,
        provider: Provider,
        block_number: u32,
        dataset_id_content: Hash,
    }

    /// CaptchaData contains the hashed root of a Provider's dataset and is used to verify that
    /// the captchas received by a DappUser did belong to the Provider's original dataset
    #[derive(PartialEq, Debug, Eq, Clone, Copy, scale::Encode, scale::Decode)]
    #[cfg_attr(feature = "std", derive(scale_info::TypeInfo, StorageLayout))]
    pub struct CaptchaData {
        provider: AccountId,
        dataset_id: Hash,
        dataset_id_content: Hash,
    }

    /// Commits are submitted by DAppUsers upon completion of one or more
    /// Captchas. They serve as proof of captcha completion to the outside world and can be used
    /// in dispute resolution.
    #[derive(PartialEq, Debug, Eq, Clone, scale::Encode, scale::Decode)]
    #[cfg_attr(feature = "std", derive(scale_info::TypeInfo, StorageLayout))]
    pub struct Commit {
        id: Hash,                  // the commitment id
        user: AccountId,           // the user who submitted the commitment
        dataset_id: Hash,          // the dataset id
        status: CaptchaStatus,     // the status of the commitment
        dapp: AccountId,           // the dapp which the user completed the captcha on
        provider: AccountId,       // the provider who supplied the challenge
        requested_at: BlockNumber, // the block number at which the captcha was requested
        completed_at: BlockNumber, // the block number at which the captcha was completed
        user_signature: Vec<u8>,   // the user's signature of the commitment
    }

    /// DApps are distributed apps who want their users to be verified by Providers, either paying
    /// or receiving a fee for this service.
    #[derive(PartialEq, Debug, Eq, Clone, Copy, scale::Encode, scale::Decode)]
    #[cfg_attr(feature = "std", derive(scale_info::TypeInfo, StorageLayout))]
    pub struct Dapp {
        status: GovernanceStatus,
        balance: Balance,
        owner: AccountId,
        min_difficulty: u16,
        payee: DappPayee,
    }

    /// Users are the users of DApps that are required to be verified as human before they are
    /// allowed to interact with the DApps' contracts.
    #[derive(PartialEq, Debug, Eq, Clone, scale::Encode, scale::Decode)]
    #[cfg_attr(feature = "std", derive(scale_info::TypeInfo, StorageLayout))]
    pub struct User {
        // the last n commitment hashes in chronological order (most recent first)
        history: Vec<Hash>, // lookup the commitment in Prosopo.commitments
    }

    /// The summary of a user's captcha history using the n most recent captcha results limited by age and number of captcha results
    #[derive(PartialEq, Debug, Eq, Clone, scale::Encode, scale::Decode, Copy)]
    #[cfg_attr(feature = "std", derive(scale_info::TypeInfo, StorageLayout))]
    pub struct UserHistorySummary {
        pub correct: u16,
        pub incorrect: u16,
        pub score: u8,
    }

    #[derive(PartialEq, Debug, Eq, Clone, Copy, scale::Encode, scale::Decode)]
    #[cfg_attr(feature = "std", derive(scale_info::TypeInfo, StorageLayout))]
    pub struct LastCorrectCaptcha {
        pub before: BlockNumber,
        pub dapp_id: AccountId,
    }

    #[derive(PartialEq, Debug, Eq, Clone, Copy, scale::Encode, scale::Decode)]
    #[cfg_attr(feature = "std", derive(scale_info::TypeInfo, StorageLayout))]
    pub struct ProviderState {
        pub status: GovernanceStatus,
        pub payee: Payee,
    }

    // Contract storage
    #[ink(storage)]
    pub struct Prosopo {
        admin: AccountId, // the admin in control of this contract
        providers: Mapping<AccountId, Provider>,
        provider_accounts: Mapping<ProviderState, BTreeSet<AccountId>>,
        service_origins: Mapping<Hash, AccountId>, // service origin hash mapped to provider account
        datasets: Mapping<Hash, AccountId>,
        provider_stake_threshold: Balance,
        dapp_stake_threshold: Balance,
        dapps: Mapping<AccountId, Dapp>,
        dapp_accounts: Lazy<BTreeSet<AccountId>>,
        captcha_solution_commitments: Mapping<Hash, Commit>, // the commitments submitted by DappUsers
        dapp_users: Mapping<AccountId, User>,
        user_accounts: Lazy<BTreeSet<AccountId>>,
        max_user_history_len: u16, // the max number of captcha results to store in history for a user
        max_user_history_age: BlockNumber, // the max age, in blocks, of captcha results to store in history for a user
        min_num_active_providers: u16, // the minimum number of active providers required to allow captcha services
        max_provider_fee: Balance,
    }

    /// The Prosopo error types
    ///
    #[derive(
        Default, PartialEq, Debug, Eq, Clone, Copy, scale::Encode, scale::Decode, PartialOrd, Ord,
    )]
    #[cfg_attr(feature = "std", derive(scale_info::TypeInfo, StorageLayout))]
    pub enum Error {
        /// Returned if calling account is not authorised to perform action
        NotAuthorised,
        /// Returned when the contract to address transfer fails
        ContractTransferFailed,
        /// Returned if provider exists when it shouldn't
        ProviderExists,
        /// Returned if provider does not exist when it should
        ProviderDoesNotExist,
        /// Returned if provider has insufficient funds to operate
        ProviderInsufficientFunds,
        /// Returned if provider is inactive and trying to use the service
        ProviderInactive,
        /// Returned if service_origin is already used by another provider
        ProviderServiceOriginUsed,
        /// Returned if dapp exists when it shouldn't
        DappExists,
        /// Returned if dapp does not exist when it should
        DappDoesNotExist,
        /// Returned if dapp is inactive and trying to use the service
        DappInactive,
        /// Returned if dapp has insufficient funds to operate
        DappInsufficientFunds,
        /// Returned if captcha data does not exist
        CaptchaDataDoesNotExist,
        /// Returned if solution commitment does not exist when it should
        CommitDoesNotExist,
        /// Returned if dapp user does not exist when it should
        DappUserDoesNotExist,
        /// Returned if there are no active providers
        NoActiveProviders,
        /// Returned if the dataset ID and dataset ID with solutions are identical
        DatasetIdSolutionsSame,
        /// CodeNotFound ink env error
        CodeNotFound,
        /// An unknown ink env error has occurred
        #[default]
        Unknown,
        /// Invalid contract
        InvalidContract,
        /// Invalid payee. Returned when the payee value does not exist in the enum
        InvalidPayee,
        /// Returned if not all captcha statuses have been handled
        InvalidCaptchaStatus,
        /// No correct captchas in history (either history is empty or all captchas are incorrect)
        NoCorrectCaptcha,
        /// Returned if not enough providers are active
        NotEnoughActiveProviders,
        /// Returned if provider fee is too high
        ProviderFeeTooHigh,
        /// Returned if the commitment already exists
<<<<<<< HEAD
        CommitAlreadyExists,
=======
        CaptchaSolutionCommitmentAlreadyExists,
        /// Returned if verification of a signature fails (could be for many reasons, e.g. invalid public key, invalid payload, invalid signature)
        VerifyFailed,
>>>>>>> cd9bafb5
    }

    impl Prosopo {
        /// Constructor
        #[ink(constructor, payable)]
        pub fn new(
            provider_stake_threshold: Balance,
            dapp_stake_threshold: Balance,
            max_user_history_len: u16,
            max_user_history_age: BlockNumber,
            min_num_active_providers: u16,
            max_provider_fee: Balance,
        ) -> Self {
            let instantiator = AccountId::from([0x1; 32]); // alice
            if Self::env().caller() != instantiator {
                panic!("Not authorised to instantiate this contract");
            }
            Self::new_unguarded(
                provider_stake_threshold,
                dapp_stake_threshold,
                max_user_history_len,
                max_user_history_age,
                min_num_active_providers,
                max_provider_fee,
            )
        }

        fn new_unguarded(
            provider_stake_threshold: Balance,
            dapp_stake_threshold: Balance,
            max_user_history_len: u16,
            max_user_history_age: BlockNumber,
            min_num_active_providers: u16,
            max_provider_fee: Balance,
        ) -> Self {
            Self {
                admin: Self::env().caller(),
                providers: Default::default(),
                provider_accounts: Default::default(),
                service_origins: Default::default(),
                datasets: Default::default(),
                dapp_users: Default::default(),
                provider_stake_threshold,
                dapp_stake_threshold,
                dapps: Default::default(),
                dapp_accounts: Default::default(),
                user_accounts: Default::default(),
                max_user_history_len,
                max_user_history_age,
                captcha_solution_commitments: Default::default(),
                min_num_active_providers,
                max_provider_fee,
            }
        }

        /// Verify a signature. The payload is a blake128 hash of the payload wrapped in the Byte tag. E.g.
        ///     message="hello"
        ///     hash=blake128(message) // 0x1234... (32 bytes)
        ///     payload="<Bytes>0x1234...</Bytes>" (32 bytes + 15 bytes (tags) + 2 bytes (multihash notation) = 49 bytes)
        ///
        /// Read more about multihash notation here https://w3c-ccg.github.io/multihash/index.xml#mh-example (adds two bytes to identify type and length of hash function)
        ///
        /// Note the signature must be sr25519 type.
        #[ink(message)]
        pub fn verify_sr25519(&self, signature: [u8; 64], payload: [u8; 49]) -> Result<(), Error> {
            let caller = self.env().caller();
            let mut caller_bytes = [0u8; 32];
            let caller_ref: &[u8] = caller.as_ref();
            caller_bytes.copy_from_slice(&caller_ref[..32]);

            let res = self
                .env()
                .sr25519_verify(&signature, &payload, &caller_bytes);

            if res.is_err() {
                return Err(Error::VerifyFailed);
            }

            Ok(())
        }

        #[ink(message)]
        pub fn get_caller(&self) -> AccountId {
            debug!("caller: {:?}", self.env().caller());
            self.env().caller()
        }

        /// Print and return an error
        fn print_err(&self, err: Error, fn_name: &str) -> Error {
            debug!(
                "ERROR in {}() at block {} with caller {:?}\n'{:?}'",
                fn_name,
                self.env().block_number(),
                self.env().caller(),
                err
            );
            err
        }

        #[ink(message)]
        pub fn get_payees(&self) -> Vec<Payee> {
            vec![Payee::Dapp, Payee::Provider]
        }

        #[ink(message)]
        pub fn get_dapp_payees(&self) -> Vec<DappPayee> {
            vec![DappPayee::Dapp, DappPayee::Provider, DappPayee::Any]
        }

        #[ink(message)]
        pub fn get_statuses(&self) -> Vec<GovernanceStatus> {
            vec![GovernanceStatus::Active, GovernanceStatus::Inactive]
        }

        /// Get contract provider minimum stake default.
        #[ink(message)]
        pub fn get_provider_stake_threshold(&self) -> Balance {
            self.provider_stake_threshold
        }

        /// Get contract dapp minimum stake default.
        #[ink(message)]
        pub fn get_dapp_stake_threshold(&self) -> Balance {
            self.dapp_stake_threshold
        }

        /// Convert a vec of u8 into a Hash
        fn hash_vec_u8(&self, data: &Vec<u8>) -> Hash {
            let slice = data.as_slice();
            let mut hash_output = <Blake2x256 as HashOutput>::Type::default();
            <Blake2x256 as CryptoHash>::hash(slice, &mut hash_output);

            Hash::from(hash_output)
        }

        fn check_provider_fee(&self, fee: u32) -> Result<(), Error> {
            if fee as u128 > self.max_provider_fee {
                return err!(Error::ProviderFeeTooHigh);
            }
            Ok(())
        }

        /// Configure a provider
        fn provider_configure(
            &mut self,
            service_origin: Option<Vec<u8>>,
            fee: Option<u32>,
            payee: Option<Payee>,
            deactivate: bool,
            dataset_id: Option<Hash>,
            dataset_id_content: Option<Hash>,
        ) -> Result<(), Error> {
            if fee.is_some() {
                self.check_provider_fee(fee.unwrap())?;
            }

            let default_dataset_id = Hash::default();
            let provider_account = self.env().caller();
            let lookup = self.get_provider(provider_account);
            let new = lookup.is_err();
            let old_provider = if new {
                Provider {
                    status: GovernanceStatus::Inactive,
                    balance: 0,
                    fee: 0,
                    service_origin: Vec::new(),
                    dataset_id: default_dataset_id,
                    payee: Payee::Provider,
                    dataset_id_content: default_dataset_id,
                }
            } else {
                lookup.unwrap()
            };
            if new {
                self.provider_state_insert(&old_provider, &provider_account)?;
            }
            let mut new_provider = old_provider.clone();

            // update the config
            new_provider.service_origin =
                service_origin.unwrap_or(old_provider.service_origin.clone());
            new_provider.fee = fee.unwrap_or(old_provider.fee);
            new_provider.payee = payee.unwrap_or(old_provider.payee);
            new_provider.balance += self.env().transferred_value();
            new_provider.dataset_id = dataset_id.unwrap_or(old_provider.dataset_id);
            new_provider.dataset_id_content =
                dataset_id_content.unwrap_or(old_provider.dataset_id_content);

            // proceed only if there has been a change
            if old_provider == new_provider {
                // no need to update anything
                return Ok(());
            }

            // dataset content id cannot be equal to dataset id
            if new_provider.dataset_id != default_dataset_id
                && new_provider.dataset_id_content == new_provider.dataset_id
            {
                return err!(Error::DatasetIdSolutionsSame);
            }

            // update the dataset mapping to provider
            // remove old mapping
            self.datasets.remove(old_provider.dataset_id);
            if new_provider.dataset_id != default_dataset_id {
                // insert new mapping if not the default hash, as this is used as a placeholder value
                self.datasets
                    .insert(new_provider.dataset_id, &provider_account);
            }

            // if the provider is
            // not deactivating
            // has a balance >= provider_stake_threshold
            // has a dataset_id
            // has a dataset_id_content
            new_provider.status = if new_provider.balance >= self.provider_stake_threshold
                && new_provider.dataset_id != default_dataset_id
                && new_provider.dataset_id_content != default_dataset_id
                && !deactivate
            {
                // then set the status to active
                GovernanceStatus::Active
            } else {
                // else set the status to deactivated
                GovernanceStatus::Inactive
            };

            let old_service_origin_hash = self.hash_vec_u8(&old_provider.service_origin);
            let new_service_origin_hash = self.hash_vec_u8(&new_provider.service_origin);
            if old_service_origin_hash != new_service_origin_hash {
                // updating the service origin, so check whether the new origin is available
                if self.service_origins.contains(new_service_origin_hash) {
                    return err!(Error::ProviderServiceOriginUsed);
                } // else available

                self.service_origins.remove(old_service_origin_hash);
                // don't record the default hash of the service origin as this is a special placeholder hash which is used elsewhere, e.g. in testing / setting up a dummy or default provider, so multiple providers may have this hash set
                if new_service_origin_hash != default_dataset_id {
                    self.service_origins
                        .insert(new_service_origin_hash, &provider_account);
                }
            }

            self.providers.insert(provider_account, &new_provider);

            // update the category if status or payee has changed
            if old_provider.status != new_provider.status
                || old_provider.payee != new_provider.payee
            {
                self.provider_state_remove(&old_provider, &provider_account)?;
                self.provider_state_insert(&new_provider, &provider_account)?;
            }

            Ok(())
        }

        /// Remove the provider from their state
        fn provider_state_remove(
            &mut self,
            provider: &Provider,
            provider_account: &AccountId,
        ) -> Result<(), Error> {
            let category = ProviderState {
                status: provider.status,
                payee: provider.payee,
            };
            let mut set = self.provider_accounts.get(category).unwrap_or_default();
            let removed = set.remove(provider_account);
            if !removed {
                // expected provider to be in set
                return err!(Error::ProviderDoesNotExist);
            }
            self.provider_accounts.insert(category, &set);

            Ok(())
        }

        /// Add a provider to their state
        fn provider_state_insert(
            &mut self,
            provider: &Provider,
            provider_account: &AccountId,
        ) -> Result<(), Error> {
            let category = ProviderState {
                status: provider.status,
                payee: provider.payee,
            };
            let mut set = self.provider_accounts.get(category).unwrap_or_default();
            let inserted = set.insert(*provider_account);
            if !inserted {
                // expected provider to not already be in set
                return err!(Error::ProviderExists);
            }
            self.provider_accounts.insert(category, &set);

            Ok(())
        }

        /// Register a provider, their service origin and fee
        #[ink(message)]
        #[ink(payable)]
        pub fn provider_register(
            &mut self,
            service_origin: Vec<u8>,
            fee: u32,
            payee: Payee,
        ) -> Result<(), Error> {
            // this function is for registration only
            if self.get_provider(self.env().caller()).is_ok() {
                return err!(Error::ProviderExists);
            }

            self.provider_configure(
                Some(service_origin),
                Some(fee),
                Some(payee),
                true,
                None,
                None,
            )
        }

        /// Update an existing provider, their service origin, fee and deposit funds
        #[ink(message)]
        #[ink(payable)]
        pub fn provider_update(
            &mut self,
            service_origin: Vec<u8>,
            fee: u32,
            payee: Payee,
        ) -> Result<(), Error> {
            // this function is for updating only, not registering
            if self.providers.get(self.env().caller()).is_none() {
                return err!(Error::ProviderDoesNotExist);
            }

            self.provider_configure(
                Some(service_origin),
                Some(fee),
                Some(payee),
                false,
                None,
                None,
            )
        }

        /// De-activate a provider by setting their status to Deactivated
        #[ink(message)]
        pub fn provider_deactivate(&mut self) -> Result<(), Error> {
            // Change status to deactivated
            self.provider_configure(None, None, None, true, None, None)
        }

        /// Unstake and deactivate the provider's service, returning stake
        #[ink(message)]
        pub fn provider_deregister(&mut self) -> Result<(), Error> {
            let provider_account = self.env().caller();

            let provider = self.get_provider(provider_account)?;

            // remove the provider
            self.providers.remove(provider_account);

            // remove the provider from their category
            self.provider_state_remove(&provider, &provider_account)?;

            // return the stake
            let balance = provider.balance;
            if balance > 0 {
                self.env()
                    .transfer(provider_account, balance)
                    .map_err(|_| Error::ContractTransferFailed)?;
            }

            Ok(())
        }

        fn get_provider(&self, account: AccountId) -> Result<Provider, Error> {
            self.providers
                .get(account)
                .ok_or_else(err_fn!(Error::ProviderDoesNotExist))
        }

        #[ink(message)]
        #[ink(payable)]
        pub fn provider_fund(&mut self) -> Result<(), Error> {
            if self.env().transferred_value() > 0 {
                return self.provider_configure(None, None, None, false, None, None);
            }
            Ok(())
        }

        /// Add a new data set
        #[ink(message)]
        pub fn provider_set_dataset(
            &mut self,
            dataset_id: Hash,
            dataset_id_content: Hash,
        ) -> Result<(), Error> {
            self.provider_configure(
                None,
                None,
                None,
                false,
                Some(dataset_id),
                Some(dataset_id_content),
            )
        }

        /// Check the contract is a contract
        fn check_is_contract(&self, contract: AccountId) -> Result<(), Error> {
            if !self.env().is_contract(&contract) {
                return err!(Error::InvalidContract);
            }

            Ok(())
        }

        /// Get an existing dapp
        fn get_dapp(&self, contract: AccountId) -> Result<Dapp, Error> {
            self.dapps
                .get(contract)
                .ok_or_else(err_fn!(Error::DappDoesNotExist))
        }

        /// Check a dapp is missing / non-existent
        fn check_dapp_does_not_exist(&self, contract: AccountId) -> Result<(), Error> {
            if self.dapps.get(contract).is_some() {
                return err!(Error::DappExists);
            }

            Ok(())
        }

        /// Check a dapp is owned by the caller
        fn check_dapp_owner_is_caller(&self, contract: AccountId) -> Result<(), Error> {
            let caller = self.env().caller();
            let dapp = self.get_dapp(contract)?;
            if dapp.owner != caller {
                return err!(Error::NotAuthorised);
            }

            Ok(())
        }

        /// Configure a dapp (existing or new)
        fn dapp_configure(
            &mut self,
            contract: AccountId,
            payee: Option<DappPayee>,
            owner: Option<AccountId>,
            deactivate: bool,
        ) -> Result<(), Error> {
            self.check_is_contract(contract)?;

            let dapp_lookup = self.dapps.get(contract);
            let new = dapp_lookup.is_none();
            let old_dapp = dapp_lookup.unwrap_or(Dapp {
                owner: owner.unwrap_or(self.env().caller()),
                balance: 0,
                status: GovernanceStatus::Inactive,
                payee: payee.unwrap_or(DappPayee::Provider),
                min_difficulty: 1,
            });
            let mut new_dapp = old_dapp;

            // check current contract for ownership
            if !new {
                self.check_dapp_owner_is_caller(contract)?;
            }

            if let Some(payee) = payee {
                new_dapp.payee = payee;
            }
            if let Some(owner) = owner {
                new_dapp.owner = owner;
            }

            // update the dapp funds
            new_dapp.balance += self.env().transferred_value();

            // update the dapp status
            new_dapp.status = if new_dapp.balance >= self.dapp_stake_threshold && !deactivate {
                GovernanceStatus::Active
            } else {
                GovernanceStatus::Inactive
            };

            if !new && old_dapp == new_dapp {
                // nothing to do as no change
                return Ok(());
            }

            // owner of the dapp cannot be an admin
            self.check_not_admin(new_dapp.owner)?;

            // if the dapp is new then add it to the list of dapps
            if new {
                lazy!(self.dapp_accounts, insert, contract);
            }

            // update the dapp in the mapping
            self.dapps.insert(contract, &new_dapp);

            Ok(())
        }

        /// Register a dapp
        #[ink(message)]
        #[ink(payable)]
        pub fn dapp_register(
            &mut self,
            contract: AccountId,
            payee: DappPayee,
        ) -> Result<(), Error> {
            // expect dapp to be new
            self.check_dapp_does_not_exist(contract)?;

            // configure the new dapp
            self.dapp_configure(
                contract,
                Some(payee),
                None, // the caller is made the owner of the contract
                false,
            )
        }

        /// Update a dapp with new funds, setting status as appropriate
        #[ink(message)]
        #[ink(payable)]
        pub fn dapp_update(
            &mut self,
            contract: AccountId,
            payee: DappPayee,
            owner: AccountId,
        ) -> Result<(), Error> {
            // expect dapp to exist
            self.get_dapp(contract)?;

            // configure the dapp
            self.dapp_configure(contract, Some(payee), Some(owner), false)
        }

        /// Fund dapp account to pay for services, if the Dapp caller is registered in self.dapps
        #[ink(message)]
        #[ink(payable)]
        pub fn dapp_fund(&mut self, contract: AccountId) -> Result<(), Error> {
            if self.env().transferred_value() == 0 {
                return Ok(());
            }

            self.get_dapp(contract)?; // only existing dapps can be used

            self.dapp_configure(contract, None, None, false)
        }

        /// Cancel services as a dapp, returning remaining tokens
        #[ink(message)]
        pub fn dapp_deregister(&mut self, contract: AccountId) -> Result<(), Error> {
            let dapp = self.get_dapp(contract)?;

            // check current contract for ownership
            self.check_dapp_owner_is_caller(contract)?;

            let balance = dapp.balance;
            if balance > 0 {
                self.env()
                    .transfer(dapp.owner, balance)
                    .map_err(|_| Error::ContractTransferFailed)?;
            }

            // remove the dapp
            self.dapps.remove(contract);
            lazy!(self.dapp_accounts, remove, &contract);

            Ok(())
        }

        /// Deactivate a dapp, leaving stake intact
        #[ink(message)]
        pub fn dapp_deactivate(&mut self, contract: AccountId) -> Result<(), Error> {
            self.get_dapp(contract)?;

            self.dapp_configure(contract, None, None, true)
        }

        /// Trim the user history to the max length and age.
        /// Returns the history and expired hashes.
        fn trim_user_history(&self, mut history: Vec<Hash>) -> (Vec<Hash>, Vec<Hash>) {
            let block_number = self.env().block_number();
            let max_age = if block_number < self.max_user_history_age {
                block_number
            } else {
                self.max_user_history_age
            };
            let age_threshold = block_number - max_age;
            let mut expired = Vec::new();
            // trim the history down to max length
            while history.len() > self.max_user_history_len.into() {
                let hash = history.pop().unwrap();
                expired.push(hash);
            }
            // trim the history down to max age
            while !history.is_empty()
                && self
                    .captcha_solution_commitments
                    .get(history.last().unwrap())
                    .unwrap()
                    .completed_at
                    < age_threshold
            {
                let hash = history.pop().unwrap();
                expired.push(hash);
            }
            (history, expired)
        }

        /// Record a captcha result against a user, clearing out old captcha results as necessary.
        /// A minimum of 1 captcha result will remain irrelevant of max history length or age.
        fn record_commitment(&mut self, account: AccountId, hash: Hash, result: &Commit) {
            let mut user = self
                .dapp_users
                .get(account)
                .unwrap_or_else(|| self.create_new_dapp_user(account));
            // add the new commitment
            self.captcha_solution_commitments.insert(hash, result);
            user.history.insert(0, hash);

            // trim the user history by len and age, removing any expired commitments
            let (history, expired) = self.trim_user_history(user.history);
            // update the user history to the in age / length window set of commitment hashes
            user.history = history;
            // remove the expired commitments
            for hash in expired.iter() {
                self.captcha_solution_commitments.remove(hash);
            }

            self.dapp_users.insert(account, &user);
        }

        fn get_user_history_summary(
            &self,
            account: AccountId,
        ) -> Result<UserHistorySummary, Error> {
            let user = self.get_dapp_user(account)?;
            let (history, _expired) = self.trim_user_history(user.history);

            let mut summary = UserHistorySummary {
                correct: 0,
                incorrect: 0,
                score: 0,
            };
            for hash in history.iter() {
                let result = self.captcha_solution_commitments.get(hash).unwrap();
                if result.status == CaptchaStatus::Approved {
                    summary.correct += 1;
                } else if result.status == CaptchaStatus::Disapproved {
                    summary.incorrect += 1;
                } else {
                    return Err(Error::InvalidCaptchaStatus);
                }
            }

            if summary.correct + summary.incorrect == 0 {
                summary.score = 0;
            } else {
                summary.score =
                    ((summary.correct * 100) / (summary.correct + summary.incorrect)) as u8;
            }

            Ok(summary)
        }

        /// Create a new dapp user if they do not already exist
        fn create_new_dapp_user(&mut self, account: AccountId) -> User {
            // create the user and add to our list of dapp users
            let lookup = self.dapp_users.get(account);
            if let Some(user) = lookup {
                return user;
            }

            let user = User {
                history: Default::default(),
            };
            self.dapp_users.insert(account, &user);
            let mut user_accounts = self.user_accounts.get_or_default();
            user_accounts.insert(account);
            self.user_accounts.set(&user_accounts);
            user
        }

        fn provider_record_commit(&mut self, commit: &Commit) -> Result<(), Error> {
            let caller = self.env().caller();

            // ensure the provider is active
            self.validate_provider_active(caller)?;
            // ensure the dapp is active
            self.validate_dapp(commit.dapp)?;

            // check commitment doesn't already exist
            if self.captcha_solution_commitments.get(commit.id).is_some() {
                return err!(Error::CommitAlreadyExists);
            }

            self.record_commitment(commit.user, commit.id, commit);

            self.pay_fee(&caller, &commit.dapp)?;

            Ok(())
        }

        #[ink(message)]
        pub fn provider_commit(&mut self, commit: Commit) -> Result<(), Error> {
            self.provider_record_commit(&commit)
        }

        /// Provider submits 0-many captcha solution commitments
        #[ink(message)]
        pub fn provider_commit_many(&mut self, commits: Vec<Commit>) -> Result<(), Error> {
            for commit in commits.iter() {
                self.provider_record_commit(commit)?;
            }

            Ok(())
        }

        /// Transfer a balance from a provider to a dapp or from a dapp to a provider,
        fn pay_fee(
            &mut self,
            provider_account: &AccountId,
            dapp_account: &AccountId,
        ) -> Result<(), Error> {
            let mut provider = self
                .providers
                .get(provider_account)
                .ok_or_else(err_fn!(Error::ProviderDoesNotExist))?;
            if provider.fee != 0 {
                let mut dapp = self
                    .dapps
                    .get(dapp_account)
                    .ok_or_else(err_fn!(Error::DappDoesNotExist))?;

                let fee = Balance::from(provider.fee);
                if provider.payee == Payee::Provider {
                    dapp.balance -= fee;
                    provider.balance += fee;
                }
                if provider.payee == Payee::Dapp {
                    provider.balance -= fee;
                    dapp.balance += fee;
                }
                self.providers.insert(*provider_account, &provider);
                self.dapps.insert(*dapp_account, &dapp);
            }
            Ok(())
        }

        /// Checks if the user is a human (true) as they have a solution rate higher than a % threshold or a bot (false)
        /// Threshold is decided by the calling user
        #[ink(message)]
        pub fn dapp_operator_is_human_user(
            &self,
            user: AccountId,
            threshold: u8,
        ) -> Result<bool, Error> {
            Ok(self.get_user_history_summary(user)?.score > threshold)
        }

        #[ink(message)]
        pub fn dapp_operator_last_correct_captcha(
            &self,
            user: AccountId,
        ) -> Result<LastCorrectCaptcha, Error> {
            let user = self.get_dapp_user(user)?;
            let (history, _expired) = self.trim_user_history(user.history);
            let mut last_correct_captcha = None;
            for hash in history {
                let entry = self.captcha_solution_commitments.get(hash).unwrap();
                if entry.status == CaptchaStatus::Approved {
                    last_correct_captcha = Some(entry);
                    break;
                }
            }

            if last_correct_captcha.is_none() {
                return Err(Error::NoCorrectCaptcha);
            }

            let last_correct_captcha = last_correct_captcha.unwrap();

            Ok(LastCorrectCaptcha {
                before: self.env().block_number() - last_correct_captcha.completed_at,
                dapp_id: last_correct_captcha.dapp,
            })
        }

        // Informational / Validation functions

        fn validate_provider_exists_and_has_funds(
            &self,
            provider_id: AccountId,
        ) -> Result<Provider, Error> {
            if self.providers.get(provider_id).is_none() {
                return err!(Error::ProviderDoesNotExist);
            }
            let provider = self.get_provider_details(provider_id)?;
            if provider.balance < self.provider_stake_threshold {
                return err!(Error::ProviderInsufficientFunds);
            }
            Ok(provider)
        }

        fn validate_provider_active(&self, provider_id: AccountId) -> Result<Provider, Error> {
            let provider = self.validate_provider_exists_and_has_funds(provider_id)?;
            if provider.status != GovernanceStatus::Active {
                return err!(Error::ProviderInactive);
            }
            Ok(provider)
        }

        fn validate_dapp(&self, contract: AccountId) -> Result<Dapp, Error> {
            // Guard against dapps using service that are not registered
            if self.dapps.get(contract).is_none() {
                return err!(Error::DappDoesNotExist);
            }
            // Guard against dapps using service that are Suspended or Deactivated
            let dapp = self.get_dapp_details(contract)?;
            if dapp.status != GovernanceStatus::Active {
                return err!(Error::DappInactive);
            }
            // Make sure the Dapp can pay the transaction fees of the user and potentially the
            // provider, if their fee > 0
            if dapp.balance < self.dapp_stake_threshold {
                return err!(Error::DappInsufficientFunds);
            }
            Ok(dapp)
        }

        /// Get a single captcha dataset
        ///
        /// Returns an error if the dapp does not exist
        #[ink(message)]
        pub fn get_captcha_data(&self, dataset_id: Hash) -> Result<CaptchaData, Error> {
            let provider_account = self
                .datasets
                .get(dataset_id)
                .ok_or_else(err_fn!(Error::CaptchaDataDoesNotExist))?;
            let provider = self.get_provider(provider_account)?;
            Ok(CaptchaData {
                dataset_id,
                provider: provider_account,
                dataset_id_content: provider.dataset_id_content,
            })
        }

        /// Get a dapp user
        ///
        /// Returns an error if the user does not exist
        #[ink(message)]
        pub fn get_dapp_user(&self, dapp_user_id: AccountId) -> Result<User, Error> {
            self.dapp_users
                .get(dapp_user_id)
                .ok_or_else(err_fn!(Error::DappUserDoesNotExist))
        }

        /// Get a single provider's details
        ///
        /// Returns an error if the user does not exist
        #[ink(message)]
        pub fn get_provider_details(&self, accountid: AccountId) -> Result<Provider, Error> {
            self.providers
                .get(accountid)
                .ok_or_else(err_fn!(Error::ProviderDoesNotExist))
        }

        /// Get a single dapps details
        ///
        /// Returns an error if the dapp does not exist
        #[ink(message)]
        pub fn get_dapp_details(&self, contract: AccountId) -> Result<Dapp, Error> {
            self.dapps
                .get(contract)
                .ok_or_else(err_fn!(Error::DappDoesNotExist))
        }

        /// Get a solution commitment
        ///
        /// Returns an error if the commitment does not exist
        #[ink(message)]
        pub fn get_captcha_solution_commitment(
            &self,
            captcha_solution_commitment_id: Hash,
        ) -> Result<Commit, Error> {
            if self
                .captcha_solution_commitments
                .get(captcha_solution_commitment_id)
                .is_none()
            {
                return err!(Error::CommitDoesNotExist);
            }
            let commitment = self
                .captcha_solution_commitments
                .get(captcha_solution_commitment_id)
                .ok_or_else(err_fn!(Error::CommitDoesNotExist))?;

            Ok(commitment)
        }

        /// Returns the account balance for the specified `dapp`.
        ///
        #[ink(message)]
        pub fn get_dapp_balance(&self, dapp: AccountId) -> Result<Balance, Error> {
            Ok(self.get_dapp_details(dapp)?.balance)
        }

        /// Returns the account balance for the specified `provider`.
        ///
        #[ink(message)]
        pub fn get_provider_balance(&self, provider: AccountId) -> Result<Balance, Error> {
            Ok(self.get_provider_details(provider)?.balance)
        }

        /// List providers given an array of account id
        ///
        /// Returns empty if none were matched
        #[ink(message)]
        pub fn list_providers_by_ids(
            &self,
            provider_ids: Vec<AccountId>,
        ) -> Result<Vec<Provider>, Error> {
            let mut providers = Vec::new();
            for provider_id in provider_ids {
                let provider = self.providers.get(provider_id);
                if provider.is_none() {
                    continue;
                }
                providers.push(provider.ok_or_else(err_fn!(Error::ProviderDoesNotExist))?);
            }
            Ok(providers)
        }

        /// List providers given an array of status
        ///
        /// Returns empty if none were matched
        #[ink(message)]
        pub fn list_providers_by_status(
            &self,
            statuses: Vec<GovernanceStatus>,
        ) -> Result<Vec<Provider>, Error> {
            let mut providers = Vec::<Provider>::new();
            for status in statuses {
                for payee in [Payee::Dapp, Payee::Provider] {
                    let providers_set = self.provider_accounts.get(ProviderState { status, payee });
                    if providers_set.is_none() {
                        continue;
                    }
                    let provider_ids = providers_set
                        .ok_or_else(err_fn!(Error::ProviderDoesNotExist))?
                        .into_iter()
                        .collect();
                    providers.append(&mut self.list_providers_by_ids(provider_ids)?);
                }
            }
            Ok(providers)
        }

        /// Get a random active provider
        ///
        /// Returns error if no active provider is found
        #[ink(message)]
        pub fn get_random_active_provider(
            &self,
            user_account: AccountId,
            dapp_contract_account: AccountId,
        ) -> Result<RandomProvider, Error> {
            let dapp = self.validate_dapp(dapp_contract_account)?;
            let status = GovernanceStatus::Active;
            let active_providers;
            let mut index: u128;
            if dapp.payee == DappPayee::Any {
                // Get the active providers for which the payee is dapp
                let active_providers_initial = self
                    .provider_accounts
                    .get(ProviderState {
                        status,
                        payee: Payee::Dapp,
                    })
                    .unwrap_or_default();
                let mut max = active_providers_initial.len();

                // Get the active providers for which the payee is provider
                let active_providers_secondary = self
                    .provider_accounts
                    .get(ProviderState {
                        status,
                        payee: Payee::Provider,
                    })
                    .unwrap_or_default();

                // The max length of the active providers is the sum of the two
                max += active_providers_secondary.len();

                // If the max is 0, then there are no active providers
                if max == 0 {
                    return err!(Error::NoActiveProviders);
                }

                if max < self.min_num_active_providers.into() {
                    return err!(Error::NotEnoughActiveProviders);
                }

                // Get a random number between 0 and max
                index = self.get_random_number(max as u128, user_account, dapp_contract_account);

                // Work out which BTreeset to get the provider from and modify the index accordingly
                if index < active_providers_initial.len() as u128 {
                    active_providers = active_providers_initial;
                } else {
                    index -= active_providers_initial.len() as u128;
                    active_providers = active_providers_secondary;
                }
            } else {
                let payee = Payee::try_from(dapp.payee).map_err(|_| Error::InvalidPayee)?;

                // Get the active providers based on the dapps payee field
                active_providers = self
                    .provider_accounts
                    .get(ProviderState { status, payee })
                    .unwrap_or_default();

                // If the length is 0, then there are no active providers
                if active_providers.is_empty() {
                    return err!(Error::NoActiveProviders);
                }

                if active_providers.len() < self.min_num_active_providers.into() {
                    return err!(Error::NotEnoughActiveProviders);
                }

                // Get a random number between 0 and the length of the active providers
                index = self.get_random_number(
                    active_providers.len() as u128,
                    user_account,
                    dapp_contract_account,
                );
            }

            let provider_id = active_providers.into_iter().nth(index as usize).unwrap();
            let provider = self
                .providers
                .get(provider_id)
                .ok_or_else(err_fn!(Error::ProviderDoesNotExist))?;

            let captcha_data = self.get_captcha_data(provider.dataset_id)?;
            let dataset_id_content = captcha_data.dataset_id_content;

            Ok(RandomProvider {
                provider_id,
                provider,
                block_number: self.env().block_number(),
                dataset_id_content,
            })
        }

        /// Get the AccountIds of all Providers ever registered
        ///
        /// Returns {Vec<AccountId>}
        #[ink(message)]
        pub fn get_all_provider_ids(&self) -> Result<Vec<AccountId>, Error> {
            let mut provider_ids = Vec::<AccountId>::new();
            for status in [GovernanceStatus::Active, GovernanceStatus::Inactive] {
                for payee in [Payee::Provider, Payee::Dapp] {
                    let providers_set = self.provider_accounts.get(ProviderState { status, payee });
                    if providers_set.is_none() {
                        continue;
                    }
                    provider_ids.append(&mut providers_set.unwrap().into_iter().collect());
                }
            }
            Ok(provider_ids)
        }

        /// Get a random number from 0 to `len` - 1 inclusive. The user account is added to the seed for additional random entropy.
        #[ink(message)]
        pub fn get_random_number(
            &self,
            len: u128,
            user_account: AccountId,
            dapp_account: AccountId,
        ) -> u128 {
            if len == 0 {
                panic!("Cannot generate a random number for a length of 0 or less");
            }
            // build a random seed from user account, block number, block timestamp and (TODO) block hash
            const BLOCK_NUMBER_SIZE: usize = 4;
            const BLOCK_TIMESTAMP_SIZE: usize = 8;
            const ACCOUNT_SIZE: usize = 32;
            let block_number: u32 = self.env().block_number();
            let block_timestamp: u64 = self.env().block_timestamp();
            let user_account_bytes: &[u8; ACCOUNT_SIZE] = user_account.as_ref();
            let dapp_account_bytes: &[u8; ACCOUNT_SIZE] = dapp_account.as_ref();
            // pack all the data into a single byte array
            let block_number_arr: [u8; BLOCK_NUMBER_SIZE] = block_number.to_le_bytes();
            let block_timestamp_arr: [u8; BLOCK_TIMESTAMP_SIZE] = block_timestamp.to_le_bytes();
            let tmp1: [u8; BLOCK_TIMESTAMP_SIZE + BLOCK_NUMBER_SIZE] =
                crate::concat_u8(&block_number_arr, &block_timestamp_arr);
            let tmp2: [u8; BLOCK_TIMESTAMP_SIZE + BLOCK_NUMBER_SIZE + ACCOUNT_SIZE] =
                crate::concat_u8(&tmp1, user_account_bytes);
            let bytes: [u8; BLOCK_TIMESTAMP_SIZE
                + BLOCK_NUMBER_SIZE
                + ACCOUNT_SIZE
                + ACCOUNT_SIZE] = crate::concat_u8(&tmp2, dapp_account_bytes);
            // hash to ensure small changes (e.g. in the block timestamp) result in large change in the seed
            let mut hash_output = <Blake2x128 as HashOutput>::Type::default();
            <Blake2x128 as CryptoHash>::hash(&bytes, &mut hash_output);
            // the random number can be derived from the hash
            let next = u128::from_le_bytes(hash_output);
            // use modulo to get a number between 0 (inclusive) and len (exclusive)
            // e.g. if len = 10 then range would be 0-9

            next % len
        }

        /// Terminate this contract and return any/all funds in this contract to the destination
        #[ink(message)]
        pub fn terminate(&mut self) -> Result<(), Error> {
            self.check_caller_admin()?;
            self.env().terminate_contract(self.env().caller());
        }

        /// Withdraw some funds from the contract to the specified destination
        #[ink(message)]
        pub fn withdraw(&mut self, amount: Balance) -> Result<(), Error> {
            self.check_caller_admin()?;
            let transfer_result =
                ink::env::transfer::<ink::env::DefaultEnvironment>(self.env().caller(), amount);
            if transfer_result.is_err() {
                return err!(Error::ContractTransferFailed);
            }
            Ok(())
        }

        /// Set the code hash for this contract
        #[ink(message)]
        pub fn set_code_hash(&mut self, code_hash: [u8; 32]) -> Result<(), Error> {
            self.check_caller_admin()?;
            let set_code_hash_result = ink::env::set_code_hash(&code_hash);
            if let Err(e) = set_code_hash_result {
                match e {
                    ink::env::Error::CodeNotFound => {
                        return err!(Error::CodeNotFound);
                    }
                    _ => {
                        return err!(Error::Unknown);
                    }
                }
            }
            Ok(())
        }

        /// Set the admin for this contract
        #[ink(message)]
        pub fn set_admin(&mut self, new_admin: AccountId) -> Result<(), Error> {
            self.check_caller_admin()?;
            self.admin = new_admin;
            Ok(())
        }

        /// Is the caller the admin for this contract?
        fn check_caller_admin(&self) -> Result<(), Error> {
            self.check_admin(self.env().caller())
        }

        /// Is the specified account the admin for this contract?
        fn check_admin(&self, acc: AccountId) -> Result<(), Error> {
            if self.admin != acc {
                return err!(Error::NotAuthorised);
            }
            Ok(())
        }

        fn check_not_admin(&self, acc: AccountId) -> Result<(), Error> {
            if self.admin == acc {
                err!(Error::NotAuthorised)
            } else {
                Ok(())
            }
        }
    }

    /// Unit tests in Rust are normally defined within such a `#[cfg(test)]`
    /// module and test functions are marked with a `#[test]` attribute.
    /// ************** READ BEFORE TESTING *******************
    /// The below code is technically just normal Rust code.
    /// Therefore you can use println!() as usual, but by default stdout is only shown for tests which fail.
    /// Run the tests via `cargo test` (no need for `cargo contract`!)
    /// *********************************
    #[cfg(test)]
    #[cfg_attr(
        debug_assertions,
        allow(
            dead_code,
            unused_imports,
            unused_variables,
            unused_mut,
            unused_must_use,
            non_upper_case_globals,
            non_shorthand_field_patterns
        )
    )]
    mod tests {
        use ink;
        use ink::codegen::Env;
        use ink::env::hash::Blake2x256;
        use ink::env::hash::CryptoHash;
        use ink::env::hash::HashOutput;

        use crate::prosopo::Error::{ProviderInactive, ProviderInsufficientFunds};

        /// Imports all the definitions from the outer scope so we can use them here.
        use super::*;

        type Event = <Prosopo as ::ink::reflect::ContractEventBase>::Type;

        const STAKE_THRESHOLD: u128 = 1000000000000;

        const set_caller: fn(AccountId) =
            ink::env::test::set_caller::<ink::env::DefaultEnvironment>;
        const get_account_balance: fn(AccountId) -> Result<u128, ink::env::Error> =
            ink::env::test::get_account_balance::<ink::env::DefaultEnvironment>;
        const set_account_balance: fn(AccountId, u128) =
            ink::env::test::set_account_balance::<ink::env::DefaultEnvironment>;
        const set_callee: fn(AccountId) =
            ink::env::test::set_callee::<ink::env::DefaultEnvironment>;
        const default_accounts: fn() -> ink::env::test::DefaultAccounts<
            ink::env::DefaultEnvironment,
        > = ink::env::test::default_accounts::<ink::env::DefaultEnvironment>;

        const ADMIN_ACCOUNT_PREFIX: u8 = 0x01;
        const DAPP_ACCOUNT_PREFIX: u8 = 0x02;
        const PROVIDER_ACCOUNT_PREFIX: u8 = 0x03;
        const USER_ACCOUNT_PREFIX: u8 = 0x04;
        const CONTRACT_ACCOUNT_PREFIX: u8 = 0x05;
        const CODE_HASH_PREFIX: u8 = 0x06;

        mod tests_inner {

            /// Imports all the definitions from the outer scope so we can use them here.
            use super::*;

            // unused account is 0x00 - do not use this, it will be the default caller, so could get around caller checks accidentally
            fn get_unused_account() -> AccountId {
                AccountId::from([0x00; 32])
            }

            // build an account. Accounts have the first byte set to the type of account and the next 16 bytes are the index of the account
            fn get_account_bytes(account_type: u8, index: u128) -> [u8; 32] {
                let mut bytes = [0x00; 32];
                bytes[0] = account_type;
                bytes[1..17].copy_from_slice(&index.to_le_bytes());
                bytes
            }

            fn get_account(account_type: u8, index: u128) -> AccountId {
                let account = AccountId::from(get_account_bytes(account_type, index));
                // fund the account so it exists if not already
                let balance = get_account_balance(account);
                if balance.is_err() {
                    // account doesn't have the existential deposit so doesn't exist
                    // give it funds to create it
                    set_account_balance(account, 1);
                }
                account
            }

            /// get the nth admin account. This ensures against account collisions, e.g. 1 account being both a provider and an admin, which can obviously cause issues with caller guards / permissions in the contract.
            fn get_admin_account(index: u128) -> AccountId {
                get_account(ADMIN_ACCOUNT_PREFIX, index)
            }

            /// get the nth provider account. This ensures against account collisions, e.g. 1 account being both a provider and an admin, which can obviously cause issues with caller guards / permissions in the contract.
            fn get_provider_account(index: u128) -> AccountId {
                get_account(PROVIDER_ACCOUNT_PREFIX, index)
            }

            /// get the nth dapp account. This ensures against account collisions, e.g. 1 account being both a provider and an admin, which can obviously cause issues with caller guards / permissions in the contract.
            fn get_dapp_account(index: u128) -> AccountId {
                get_account(DAPP_ACCOUNT_PREFIX, index)
            }

            /// get the nth user account. This ensures against account collisions, e.g. 1 account being both a provider and an admin, which can obviously cause issues with caller guards / permissions in the contract.
            fn get_user_account(index: u128) -> AccountId {
                get_account(USER_ACCOUNT_PREFIX, index)
            }

            /// get the nth contract account. This ensures against account collisions, e.g. 1 account being both a provider and an admin, which can obviously cause issues with caller guards / permissions in the contract.
            fn get_contract_account(index: u128) -> AccountId {
                get_account(CONTRACT_ACCOUNT_PREFIX, index)
            }

            /// get the nth code hash. This ensures against account collisions, e.g. 1 account being both a provider and an admin, which can obviously cause issues with caller guards / permissions in the contract.
            fn get_code_hash(index: u128) -> [u8; 32] {
                get_account_bytes(CODE_HASH_PREFIX, index)
            }

            /// get the nth contract. This ensures against account collisions, e.g. 1 account being both a provider and an admin, which can obviously cause issues with caller guards / permissions in the contract.
            fn get_contract(index: u128) -> Prosopo {
                let account = get_account(CONTRACT_ACCOUNT_PREFIX, index); // the account for the contract
                                                                           // make sure the contract gets allocated the above account
                set_callee(account);
                // give the contract account some funds
                set_account_balance(account, 1);
                // set the caller to the first admin
                set_caller(get_admin_account(0));
                // now construct the contract instance
                let mut contract =
                    Prosopo::new_unguarded(STAKE_THRESHOLD, STAKE_THRESHOLD, 10, 1000000, 0, 1000);
                // set the caller back to the unused acc
                set_caller(get_unused_account());
                // check the contract was created with the correct account
                assert_eq!(contract.env().account_id(), account);
                contract
            }

            #[ink::test]
            fn test_ctor_guard_pass() {
                // always set the caller to the unused account to start, avoid any mistakes with caller checks
                set_caller(get_unused_account());

                // only able to instantiate from the alice account
                set_caller(default_accounts().alice);
                let contract = Prosopo::new(STAKE_THRESHOLD, STAKE_THRESHOLD, 10, 1000000, 0, 1000);
                // should construct successfully
            }

            #[ink::test]
            #[should_panic]
            fn test_ctor_guard_fail() {
                // always set the caller to the unused account to start, avoid any mistakes with caller checks
                set_caller(get_unused_account());

                // only able to instantiate from the alice account
                set_caller(default_accounts().bob);
                let contract = Prosopo::new(STAKE_THRESHOLD, STAKE_THRESHOLD, 10, 1000000, 0, 1000);
                // should fail to construct and panic
            }

            #[ink::test]
            fn test_ctor() {
                // always set the caller to the unused account to start, avoid any mistakes with caller checks
                set_caller(get_unused_account());

                let mut contract = get_contract(0);

                // ctor params should be set
                assert_eq!(contract.provider_stake_threshold, STAKE_THRESHOLD);
                assert_eq!(contract.dapp_stake_threshold, STAKE_THRESHOLD);
                assert_eq!(contract.admin, get_admin_account(0));
                assert_eq!(contract.max_user_history_len, 10);
                assert_eq!(contract.max_user_history_age, 1000000);
                assert_eq!(contract.min_num_active_providers, 0);
                assert_eq!(contract.max_provider_fee, 1000);

                // default state should be set
                for payee in contract.get_payees().iter() {
                    for status in contract.get_statuses().iter() {
                        assert_eq!(
                            contract.provider_accounts.get(ProviderState {
                                payee: *payee,
                                status: *status
                            }),
                            None
                        );
                    }
                }
                assert_eq!(contract.dapp_accounts.get(), None);
                assert_eq!(contract.user_accounts.get(), None);
            }

            /// Test accounts are funded with existential deposit
            #[ink::test]
            fn test_accounts_funded() {
                for func in vec![
                    get_admin_account,
                    get_provider_account,
                    get_dapp_account,
                    get_user_account,
                    get_contract_account,
                ]
                .iter()
                {
                    for i in 0..10 {
                        let account = func(i);
                        // check the account has funds. Will panic if not as no existential deposit == account not found
                        get_account_balance(account).unwrap();
                    }
                }

                // same for contracts
                for i in 0..10 {
                    let contract = get_contract(i);
                    // check the account has funds. Will panic if not as no existential deposit == account not found
                    get_account_balance(contract.env().account_id()).unwrap();
                }
            }

            /// Are the unit test accounts unique, i.e. make sure there's no collisions in accounts destined for different roles, as this would invalidate any caller guards
            #[ink::test]
            fn test_accounts_unique() {
                let mut set: std::collections::HashSet<[u8; 32]> = std::collections::HashSet::new();

                // for each method of generating an account
                for func in vec![
                    get_admin_account,
                    get_provider_account,
                    get_dapp_account,
                    get_user_account,
                    get_contract_account,
                ]
                .iter()
                {
                    // try the first 10 accounts
                    for i in 0..10 {
                        let account = func(i);
                        assert!(
                            set.insert(*AsRef::<[u8; 32]>::as_ref(&account)),
                            "Duplicate account ID found: {:?}",
                            account
                        );
                    }
                }

                // do the same for non-account based IDs
                for func in vec![get_code_hash].iter() {
                    // try the first 10 accounts
                    for i in 0..10 {
                        let account = func(i);
                        assert!(
                            set.insert(account),
                            "Duplicate account ID found: {:?}",
                            account
                        );
                    }
                }
            }

            /// Are the unit test contracts unique, i.e. make sure there's no collisions in contract accounts as two contracts with the same account could work around funding tests as utilising the same account
            #[ink::test]
            fn test_contracts_unique() {
                let mut set: std::collections::HashSet<[u8; 32]> = std::collections::HashSet::new();

                // for the first 10 contracts
                for i in 0..9 {
                    let contract = get_contract(i);
                    let account = contract.env().account_id();
                    assert!(
                        set.insert(*AsRef::<[u8; 32]>::as_ref(&account)),
                        "Duplicate account ID found: {:?}",
                        account
                    );
                }
            }

            // #[ink::test]
            // fn test_set_code_hash() {

            //     // always set the caller to the unused account to start, avoid any mistakes with caller checks
            //     set_caller(get_unused_account());
            //

            //     let mut contract = get_contract(0);

            //     let new_code_hash = get_code_hash(1);
            //     let old_code_hash = contract.env().own_code_hash().unwrap();
            //     assert_ne!(Hash::from(new_code_hash), old_code_hash);

            //     set_caller(get_admin_account(0)); // an account which does have permission to call set code hash

            //     assert_eq!(contract.set_code_hash(new_code_hash), Ok(()));

            //     assert_eq!(contract.env().own_code_hash().unwrap(), Hash::from(new_code_hash));
            // }

            #[ink::test]
            fn test_set_code_hash_unauthorised() {
                // always set the caller to the unused account to start, avoid any mistakes with caller checks
                set_caller(get_unused_account());

                let mut contract = get_contract(0);

                set_caller(get_user_account(0)); // an account which does not have permission to call set code hash

                let new_code_hash = get_code_hash(1);
                assert_eq!(
                    contract.set_code_hash(new_code_hash),
                    Err(Error::NotAuthorised)
                );
            }

            #[ink::test]
            fn test_terminate() {
                // always set the caller to the unused account to start, avoid any mistakes with caller checks
                set_caller(get_unused_account());

                let mut contract = get_contract(0);
                set_caller(get_admin_account(0)); // an account which does have permission to call terminate

                let contract_account = contract.env().account_id();
                let bal = get_account_balance(contract_account).unwrap();
                let admin = get_admin_account(0);
                let should_terminate = move || contract.terminate().unwrap();
                ink::env::test::assert_contract_termination::<ink::env::DefaultEnvironment, _>(
                    should_terminate,
                    get_admin_account(0),
                    bal,
                );
            }

            #[ink::test]
            fn test_terminate_unauthorised() {
                // always set the caller to the unused account to start, avoid any mistakes with caller checks
                set_caller(get_unused_account());

                let mut contract = get_contract(0);
                set_caller(get_user_account(0)); // an account which does not have permission to call terminate

                assert_eq!(contract.terminate().unwrap_err(), Error::NotAuthorised);
            }

            #[ink::test]
            fn test_withdraw() {
                // always set the caller to the unused account to start, avoid any mistakes with caller checks
                set_caller(get_unused_account());

                let mut contract = get_contract(0);
                println!("contract {:?}", contract.env().account_id());

                // give the contract funds
                set_account_balance(contract.env().account_id(), 10000000000);
                set_caller(get_admin_account(0)); // use the admin acc
                let admin_bal: u128 = get_account_balance(get_admin_account(0)).unwrap();
                let contract_bal: u128 = get_account_balance(contract.env().account_id()).unwrap();
                let withdraw_amount: u128 = 1;
                contract.withdraw(withdraw_amount).unwrap();
                assert_eq!(
                    get_account_balance(get_admin_account(0)).unwrap(),
                    admin_bal + withdraw_amount
                );
                assert_eq!(
                    get_account_balance(contract.env().account_id()).unwrap(),
                    contract_bal - withdraw_amount
                );
            }

            #[ink::test]
            #[should_panic]
            fn test_withdraw_insufficient_funds() {
                // always set the caller to the unused account to start, avoid any mistakes with caller checks
                set_caller(get_unused_account());

                let mut contract = get_contract(0);

                set_caller(get_admin_account(0)); // use the admin acc
                let admin_bal = get_account_balance(get_admin_account(0)).unwrap();
                let contract_bal = get_account_balance(contract.env().account_id()).unwrap();
                contract.withdraw(contract_bal + 1); // panics as bal would go below existential deposit
            }

            #[ink::test]
            fn test_withdraw_unauthorised() {
                // always set the caller to the unused account to start, avoid any mistakes with caller checks
                set_caller(get_unused_account());

                let mut contract = get_contract(0);

                // give the contract funds
                set_caller(get_user_account(0)); // use the admin acc
                assert_eq!(contract.withdraw(1), Err(Error::NotAuthorised));
            }

            #[ink::test]
            fn test_check_admin() {
                // always set the caller to the unused account to start, avoid any mistakes with caller checks
                set_caller(get_unused_account());

                let mut contract = get_contract(0);
                // try the first 10 accounts
                for i in 0..9 {
                    let acc = get_admin_account(i);
                    if acc == contract.admin {
                        assert!(contract.check_admin(acc).is_ok());
                        assert!(contract.check_not_admin(acc).is_err());
                        set_caller(acc);
                        assert!(contract.check_caller_admin().is_ok());
                    } else {
                        assert!(contract.check_admin(acc).is_err());
                        assert!(contract.check_not_admin(acc).is_ok());
                        set_caller(acc);
                        assert!(contract.check_caller_admin().is_err());
                    }
                }
            }

            #[ink::test]
            fn test_set_admin() {
                // always set the caller to the unused account to start, avoid any mistakes with caller checks
                set_caller(get_unused_account());

                let mut contract = get_contract(0);
                let old_admin = contract.admin;
                let new_admin = get_admin_account(1);
                assert_ne!(old_admin, new_admin);

                contract.check_admin(old_admin).unwrap();
                contract.check_not_admin(new_admin).unwrap();

                set_caller(old_admin);
                contract.set_admin(new_admin).unwrap();

                contract.check_admin(new_admin).unwrap();
                contract.check_not_admin(old_admin).unwrap();
            }

            #[ink::test]
            fn test_set_admin_unauthorised() {
                // always set the caller to the unused account to start, avoid any mistakes with caller checks
                set_caller(get_unused_account());

                let mut contract = get_contract(0);
                let old_admin = contract.admin;
                let new_admin = get_admin_account(1);
                assert_ne!(old_admin, new_admin);

                contract.check_admin(old_admin).unwrap();
                contract.check_not_admin(new_admin).unwrap();

                // can only call set_admin from the current admin account (old admin)
                set_caller(new_admin);
                contract.set_admin(new_admin).unwrap_err();
            }

            #[ink::test]
            fn test_ctor_caller_admin() {
                // always set the caller to the unused account to start, avoid any mistakes with caller checks
                set_caller(get_unused_account());

                let mut contract = get_contract(0);

                // check the caller is admin
                assert_eq!(contract.admin, get_admin_account(0));
            }

            /// Assert contract provider minimum stake default set from constructor.
            #[ink::test]
            pub fn test_provider_stake_threshold() {
                // always set the caller to the unused account to start, avoid any mistakes with caller checks
                set_caller(get_unused_account());

                let mut contract = get_contract(0);

                let provider_stake_threshold: u128 = contract.get_provider_stake_threshold();
                assert!(STAKE_THRESHOLD.eq(&provider_stake_threshold));
            }

            /// Assert contract dapp minimum stake default set from constructor.
            #[ink::test]
            pub fn test_dapp_stake_threshold() {
                // always set the caller to the unused account to start, avoid any mistakes with caller checks
                set_caller(get_unused_account());

                let mut contract = get_contract(0);
                let dapp_stake_threshold: u128 = contract.get_dapp_stake_threshold();
                assert!(STAKE_THRESHOLD.eq(&dapp_stake_threshold));
            }

            /// Test provider register
            #[ink::test]
            fn test_provider_register() {
                // always set the caller to the unused account to start, avoid any mistakes with caller checks
                set_caller(get_unused_account());

                let mut contract = get_contract(0);
                let provider_account = AccountId::from([0x2; 32]);
                ink::env::test::set_caller::<ink::env::DefaultEnvironment>(provider_account);
                // give provider some funds, but not enough to be above the minimum stake
                set_account_balance(provider_account, 1);
                let service_origin: Vec<u8> = vec![1, 2, 3];
                let fee: u32 = 100;
                contract.provider_register(service_origin, fee, Payee::Dapp);
                assert!(contract.providers.get(provider_account).is_some());
                println!(
                    "{}",
                    contract
                        .provider_accounts
                        .get(ProviderState {
                            status: GovernanceStatus::Inactive,
                            payee: Payee::Provider
                        })
                        .unwrap_or_default()
                        .contains(&provider_account)
                );

                assert!(contract
                    .provider_accounts
                    .get(ProviderState {
                        status: GovernanceStatus::Inactive,
                        payee: Payee::Dapp
                    })
                    .unwrap_or_default()
                    .contains(&provider_account));
            }

            /// Test provider deregister
            #[ink::test]
            fn test_provider_deactivate() {
                // always set the caller to the unused account to start, avoid any mistakes with caller checks
                set_caller(get_unused_account());

                let mut contract = get_contract(0);
                let provider_account = AccountId::from([0x2; 32]);
                ink::env::test::set_caller::<ink::env::DefaultEnvironment>(provider_account);
                let service_origin: Vec<u8> = vec![1, 2, 3];
                let fee: u32 = 100;
                contract.provider_register(service_origin, fee, Payee::Dapp);
                assert!(contract.providers.get(provider_account).is_some());
                contract.provider_deactivate();
                let provider_record = contract.providers.get(provider_account).unwrap();
                assert!(provider_record.status == GovernanceStatus::Inactive);
            }

            /// Test list providers
            #[ink::test]
            fn test_list_providers_by_ids() {
                // always set the caller to the unused account to start, avoid any mistakes with caller checks
                set_caller(get_unused_account());

                let mut contract = get_contract(0);
                let provider_account = AccountId::from([0x2; 32]);
                let service_origin: Vec<u8> = vec![1, 2, 3];
                let fee: u32 = 100;
                ink::env::test::set_caller::<ink::env::DefaultEnvironment>(provider_account);
                contract.provider_register(service_origin, fee, Payee::Dapp);
                let registered_provider_account = contract.providers.get(provider_account);
                assert!(registered_provider_account.is_some());
                let returned_list = contract
                    .list_providers_by_ids(vec![provider_account])
                    .unwrap();
                assert!(returned_list == vec![registered_provider_account.unwrap()]);
            }

            // test get random number with zero length, i.e. no range to pick from
            #[ink::test]
            #[should_panic]
            fn test_get_random_number_zero_len() {
                // always set the caller to the unused account to start, avoid any mistakes with caller checks
                set_caller(get_unused_account());

                let mut contract = get_contract(0);
                contract.get_random_number(0, get_unused_account(), get_unused_account());
            }

            // Test get random number
            #[ink::test]
            fn test_get_random_number() {
                // always set the caller to the unused account to start, avoid any mistakes with caller checks
                set_caller(get_unused_account());

                let mut contract = get_contract(0);
                let acc1 = AccountId::from([0x1; 32]);
                let acc2 = AccountId::from([0x2; 32]);
                const len: usize = 10;
                let mut arr = [0; len];
                // get several random numbers, one per block
                for item in arr.iter_mut().take(len) {
                    let number = contract.get_random_number(100, acc1, acc2);
                    *item = number;
                    println!(
                        "{:?} {:?} {:?}",
                        number,
                        ink::env::block_number::<ink::env::DefaultEnvironment>(),
                        ink::env::block_timestamp::<ink::env::DefaultEnvironment>()
                    );
                    ink::env::test::advance_block::<ink::env::DefaultEnvironment>();
                }
                // check that the random numbers match precomputed values
                assert_eq!(&[29, 95, 86, 92, 88, 24, 59, 73, 96, 53], &arr);
            }

            /// Helper function for converting string to Hash
            fn str_to_hash(str: String) -> Hash {
                let mut result = Hash::default();
                let len_result = result.as_ref().len();
                let mut hash_output = <<Blake2x256 as HashOutput>::Type as Default>::default();
                <Blake2x256 as CryptoHash>::hash(str.as_ref(), &mut hash_output);
                let copy_len = core::cmp::min(hash_output.len(), len_result);
                result.as_mut()[0..copy_len].copy_from_slice(&hash_output[0..copy_len]);
                result
            }

            /// Provider Register Helper
            fn generate_provider_data(id: u8, port: &str, fee: u32) -> (AccountId, Vec<u8>, u32) {
                let provider_account = AccountId::from([id; 32]);
                let service_origin = port.as_bytes().to_vec();

                (provider_account, service_origin, fee)
            }

            /// Test provider register and update
            #[ink::test]
            fn test_provider_register_and_update() {
                // always set the caller to the unused account to start, avoid any mistakes with caller checks
                set_caller(get_unused_account());

                let mut contract = get_contract(0);
                let (provider_account, service_origin, fee) =
                    generate_provider_data(0x2, "2424", 0);
                ink::env::test::set_caller::<ink::env::DefaultEnvironment>(provider_account);
                contract
                    .provider_register(service_origin, fee, Payee::Dapp)
                    .unwrap();
                assert!(contract.providers.get(provider_account).is_some());
                assert!(contract
                    .provider_accounts
                    .get(ProviderState {
                        status: GovernanceStatus::Inactive,
                        payee: Payee::Dapp
                    })
                    .unwrap()
                    .contains(&provider_account));

                let service_origin: Vec<u8> = vec![1, 2, 3];
                let fee: u32 = 100;
                ink::env::test::set_caller::<ink::env::DefaultEnvironment>(provider_account);
                let balance = 20000000000000;
                ink::env::test::set_value_transferred::<ink::env::DefaultEnvironment>(balance);
                contract.provider_update(service_origin.clone(), fee, Payee::Dapp);
                assert!(contract
                    .provider_accounts
                    .get(ProviderState {
                        status: GovernanceStatus::Inactive,
                        payee: Payee::Dapp
                    })
                    .unwrap()
                    .contains(&provider_account));
                let provider = contract.providers.get(provider_account).unwrap();
                assert_eq!(provider.service_origin, service_origin);
                assert_eq!(provider.fee, fee);
                assert_eq!(provider.payee, Payee::Dapp);
                assert_eq!(provider.balance, balance);
                assert_eq!(provider.status, GovernanceStatus::Inactive);
            }

            /// Test provider register with service_origin error
            #[ink::test]
            fn test_provider_register_with_service_origin_error() {
                // always set the caller to the unused account to start, avoid any mistakes with caller checks
                set_caller(get_unused_account());

                let mut contract = get_contract(0);

                let (provider_account, service_origin, fee) =
                    generate_provider_data(0x2, "4242", 0);
                ink::env::test::set_caller::<ink::env::DefaultEnvironment>(provider_account);
                contract
                    .provider_register(service_origin.clone(), fee, Payee::Dapp)
                    .unwrap();

                // try creating the second provider and make sure the error is correct and that it doesn't exist
                let (provider_account, _, _) = generate_provider_data(0x3, "4242", 0);
                ink::env::test::set_caller::<ink::env::DefaultEnvironment>(provider_account);
                println!("{:?}", contract.providers.get(provider_account));
                match contract.provider_register(service_origin, fee, Payee::Dapp) {
                    Result::Err(Error::ProviderServiceOriginUsed) => {}
                    _ => {
                        unreachable!();
                    }
                }
                println!("{:?}", contract.providers.get(provider_account));
                assert!(contract.providers.get(provider_account).is_none());
                assert!(!contract
                    .provider_accounts
                    .get(ProviderState {
                        status: GovernanceStatus::Inactive,
                        payee: Payee::Dapp
                    })
                    .unwrap()
                    .contains(&provider_account));
            }

            /// Test provider update with service_origin error
            #[ink::test]
            fn test_provider_update_with_service_origin_error() {
                // always set the caller to the unused account to start, avoid any mistakes with caller checks
                set_caller(get_unused_account());

                let mut contract = get_contract(0);

                let (provider_account, service_origin, fee) =
                    generate_provider_data(0x2, "4242", 0);
                ink::env::test::set_caller::<ink::env::DefaultEnvironment>(provider_account);
                contract
                    .provider_register(service_origin, fee, Payee::Dapp)
                    .unwrap();

                let (provider_account, service_origin, fee) =
                    generate_provider_data(0x3, "2424", 0);
                ink::env::test::set_caller::<ink::env::DefaultEnvironment>(provider_account);
                contract
                    .provider_register(service_origin, fee, Payee::Dapp)
                    .unwrap();

                let (_, service_origin, fee) = generate_provider_data(0x3, "4242", 100);

                ink::env::test::set_caller::<ink::env::DefaultEnvironment>(provider_account);
                let balance = 20000000000000;
                ink::env::test::set_value_transferred::<ink::env::DefaultEnvironment>(balance);

                // try updating the second provider and make sure the error is correct and that it didn't change
                match contract.provider_update(service_origin.clone(), fee, Payee::Dapp) {
                    Result::Err(Error::ProviderServiceOriginUsed) => {}
                    _ => {
                        unreachable!();
                    }
                }

                let provider = contract.providers.get(provider_account).unwrap();
                assert_ne!(provider.service_origin, service_origin);
                assert_ne!(provider.fee, fee);
                assert_ne!(provider.balance, balance);
                assert_ne!(provider.status, GovernanceStatus::Active);
            }

            /// Test provider unstake
            #[ink::test]
            fn test_provider_deregister() {
                // always set the caller to the unused account to start, avoid any mistakes with caller checks
                set_caller(get_unused_account());

                let mut contract = get_contract(0);
                // give the contract some funds
                set_account_balance(contract.env().account_id(), 1000000000);
                let (provider_account, service_origin, fee) =
                    generate_provider_data(0x2, "4242", 0);
                let balance: u128 = 10;
                ink::env::test::set_caller::<ink::env::DefaultEnvironment>(provider_account);
                contract
                    .provider_register(service_origin.clone(), fee, Payee::Dapp)
                    .ok();
                ink::env::test::set_account_balance::<ink::env::DefaultEnvironment>(
                    provider_account,
                    balance,
                );
                ink::env::test::set_caller::<ink::env::DefaultEnvironment>(provider_account);
                ink::env::test::set_value_transferred::<ink::env::DefaultEnvironment>(balance);
                contract.provider_update(service_origin, fee, Payee::Provider);
                contract.provider_deregister().ok();
            }

            /// Test provider add data set
            #[ink::test]
            fn test_provider_set_dataset() {
                // always set the caller to the unused account to start, avoid any mistakes with caller checks
                set_caller(get_unused_account());

                let mut contract = get_contract(0);
                let (provider_account, service_origin, fee) =
                    generate_provider_data(0x2, "4242", 0);
                let balance: u128 = 2000000000000;
                ink::env::test::set_caller::<ink::env::DefaultEnvironment>(provider_account);
                contract
                    .provider_register(service_origin.clone(), fee, Payee::Dapp)
                    .ok();
                ink::env::test::set_account_balance::<ink::env::DefaultEnvironment>(
                    provider_account,
                    balance,
                );
                ink::env::test::set_caller::<ink::env::DefaultEnvironment>(provider_account);
                ink::env::test::set_value_transferred::<ink::env::DefaultEnvironment>(balance);
                contract.provider_update(service_origin, fee, Payee::Provider);
                let root1 = str_to_hash("merkle tree".to_string());
                let root2 = str_to_hash("merkle tree2".to_string());
                contract.provider_set_dataset(root1, root2).ok();
            }

            /// Test dapp register with zero balance transfer
            #[ink::test]
            fn test_dapp_register_zero_balance_transfer() {
                // always set the caller to the unused account to start, avoid any mistakes with caller checks
                set_caller(get_unused_account());

                let mut contract = get_contract(0);
                let caller = AccountId::from([0x2; 32]);
                let dapp_contract = AccountId::from([0x3; 32]);
                // Call from the dapp account
                ink::env::test::set_caller::<ink::env::DefaultEnvironment>(caller);
                // Don't transfer anything with the call
                let balance = 0;
                ink::env::test::set_value_transferred::<ink::env::DefaultEnvironment>(balance);

                // Mark the the dapp account as being a contract on-chain
                ink::env::test::set_contract::<ink::env::DefaultEnvironment>(dapp_contract);

                contract.dapp_register(dapp_contract, DappPayee::Dapp);
                assert!(contract.dapps.get(dapp_contract).is_some());
                let dapp = contract.dapps.get(dapp_contract).unwrap();
                assert_eq!(dapp.owner, caller);

                // account is marked as suspended as zero tokens have been paid
                assert_eq!(dapp.status, GovernanceStatus::Inactive);
                assert_eq!(dapp.balance, balance);
                assert!(contract
                    .dapp_accounts
                    .get()
                    .unwrap()
                    .contains(&dapp_contract));
            }

            /// Test dapp register with positive balance transfer
            #[ink::test]
            fn test_dapp_register_positive_balance_transfer() {
                // always set the caller to the unused account to start, avoid any mistakes with caller checks
                set_caller(get_unused_account());

                let mut contract = get_contract(0);
                let caller = AccountId::from([0x2; 32]);
                let dapp_contract = AccountId::from([0x3; 32]);

                // Call from the dapp account
                ink::env::test::set_caller::<ink::env::DefaultEnvironment>(caller);

                // Transfer tokens with the call
                let balance = STAKE_THRESHOLD;
                ink::env::test::set_value_transferred::<ink::env::DefaultEnvironment>(balance);

                // Mark the the dapp account as being a contract on-chain
                ink::env::test::set_contract::<ink::env::DefaultEnvironment>(dapp_contract);

                // register the dapp
                contract.dapp_register(dapp_contract, DappPayee::Dapp);
                // check the dapp exists in the hashmap
                assert!(contract.dapps.get(dapp_contract).is_some());

                // check the various attributes are correct
                let dapp = contract.dapps.get(dapp_contract).unwrap();
                assert_eq!(dapp.owner, caller);

                // account is marked as active as balance is now positive
                assert_eq!(dapp.status, GovernanceStatus::Active);
                assert_eq!(dapp.balance, balance);
                assert!(contract
                    .dapp_accounts
                    .get()
                    .unwrap()
                    .contains(&dapp_contract));
            }

            #[ink::test]
            fn test_verify_sr25519_valid() {
                // always set the caller to the unused account to start, avoid any mistakes with caller checks
                set_caller(get_unused_account());

                let mut contract = get_contract(0);

                let data = "hello";
                let mut data_hash = [0u8; 16];
                Blake2x128::hash(data.as_bytes(), &mut data_hash);
                println!("data_hash: {:?}", data_hash);
                let data_hex = hex::encode(data_hash);
                println!("data_hex: {:?}", data_hex);
                // hex of prefix + hex of message hash + hex of suffix make the payload
                let payload = "<Bytes>0x".to_string() + &data_hex + "</Bytes>";
                println!("payload: {}", payload);
                let payload_hex = hex::encode(payload);
                println!("payload_hex: {}", payload_hex);
                // put payload into bytes
                let mut payload_bytes = [0u8; 49];
                payload_bytes.copy_from_slice(hex::decode(payload_hex).unwrap().as_slice());

                // Test against a known signature
                // sign the payload in polkjs. Note this will be different every time as signature changes randomly, but should always be valid
                let signature_hex = "0a7da2b631704cdcfe93c740e41217b9ac667a0c8755d8da1a8232db527f487c87e780d2edc1896aeb6b1bef0bc7c38d9df2135b633eab8bfb1777e82fad3a8f";
                println!("signature: {}", signature_hex);
                let mut signature_bytes = [0u8; 64];
                signature_bytes.copy_from_slice(hex::decode(signature_hex).unwrap().as_slice());

                const ALICE: [u8; 32] = [
                    212, 53, 147, 199, 21, 253, 211, 28, 97, 20, 26, 189, 4, 169, 159, 214, 130,
                    44, 133, 88, 133, 76, 205, 227, 154, 86, 132, 231, 165, 109, 162, 125,
                ];
                ink::env::test::set_caller::<ink::env::DefaultEnvironment>(AccountId::from(ALICE));

                // verify the signature
                contract
                    .verify_sr25519(signature_bytes, payload_bytes)
                    .unwrap();
            }

            #[ink::test]
            fn test_verify_sr25519_invalid_signature() {
                // always set the caller to the unused account to start, avoid any mistakes with caller checks
                set_caller(get_unused_account());

                let mut contract = get_contract(0);

                let data = "hello";
                let mut data_hash = [0u8; 16];
                Blake2x128::hash(data.as_bytes(), &mut data_hash);
                println!("data_hash: {:?}", data_hash);
                let data_hex = hex::encode(data_hash);
                println!("data_hex: {:?}", data_hex);
                // hex of prefix + hex of message hash + hex of suffix make the payload
                let payload = "<Bytes>0x".to_string() + &data_hex + "</Bytes>";
                println!("payload: {}", payload);
                let payload_hex = hex::encode(payload);
                println!("payload_hex: {}", payload_hex);
                // put payload into bytes
                let mut payload_bytes = [0u8; 49];
                payload_bytes.copy_from_slice(hex::decode(payload_hex).unwrap().as_slice());

                // Test against a known signature
                // sign the payload in polkjs. Note this will be different every time as signature changes randomly, but should always be valid
                let signature_hex = "1a7da2b631704cdcfe93c740e41217b9ac667a0c8755d8da1a8232db527f487c87e780d2edc1896aeb6b1bef0bc7c38d9df2135b633eab8bfb1777e82fad3a8f";
                println!("signature: {}", signature_hex);
                let mut signature_bytes = [0u8; 64];
                signature_bytes.copy_from_slice(hex::decode(signature_hex).unwrap().as_slice());

                const ALICE: [u8; 32] = [
                    212, 53, 147, 199, 21, 253, 211, 28, 97, 20, 26, 189, 4, 169, 159, 214, 130,
                    44, 133, 88, 133, 76, 205, 227, 154, 86, 132, 231, 165, 109, 162, 125,
                ];
                ink::env::test::set_caller::<ink::env::DefaultEnvironment>(AccountId::from(ALICE));

                // verify the signature
                contract
                    .verify_sr25519(signature_bytes, payload_bytes)
                    .unwrap_err();
            }

            #[ink::test]
            #[should_panic]
            fn test_verify_sr25519_invalid_public_key() {
                // always set the caller to the unused account to start, avoid any mistakes with caller checks
                set_caller(get_unused_account());

                let mut contract = get_contract(0);

                let data = "hello";
                let mut data_hash = [0u8; 16];
                Blake2x128::hash(data.as_bytes(), &mut data_hash);
                println!("data_hash: {:?}", data_hash);
                let data_hex = hex::encode(data_hash);
                println!("data_hex: {:?}", data_hex);
                // hex of prefix + hex of message hash + hex of suffix make the payload
                let payload = "<Bytes>0x".to_string() + &data_hex + "</Bytes>";
                println!("payload: {}", payload);
                let payload_hex = hex::encode(payload);
                println!("payload_hex: {}", payload_hex);
                // put payload into bytes
                let mut payload_bytes = [0u8; 49];
                payload_bytes.copy_from_slice(hex::decode(payload_hex).unwrap().as_slice());

                // Test against a known signature
                // sign the payload in polkjs. Note this will be different every time as signature changes randomly, but should always be valid
                let signature_hex = "0a7da2b631704cdcfe93c740e41217b9ac667a0c8755d8da1a8232db527f487c87e780d2edc1896aeb6b1bef0bc7c38d9df2135b633eab8bfb1777e82fad3a8f";
                println!("signature: {}", signature_hex);
                let mut signature_bytes = [0u8; 64];
                signature_bytes.copy_from_slice(hex::decode(signature_hex).unwrap().as_slice());

                const ALICE: [u8; 32] = [
                    213, 53, 147, 199, 21, 253, 211, 28, 97, 20, 26, 189, 4, 169, 159, 214, 130,
                    44, 133, 88, 133, 76, 205, 227, 154, 86, 132, 231, 165, 109, 162, 125,
                ];
                ink::env::test::set_caller::<ink::env::DefaultEnvironment>(AccountId::from(ALICE));

                // verify the signature
                let valid = contract.verify_sr25519(signature_bytes, payload_bytes);
            }

            #[ink::test]
            fn test_verify_sr25519_invalid_data() {
                // always set the caller to the unused account to start, avoid any mistakes with caller checks
                set_caller(get_unused_account());

                let mut contract = get_contract(0);

                let data = "hello2";
                let mut data_hash = [0u8; 16];
                Blake2x128::hash(data.as_bytes(), &mut data_hash);
                println!("data_hash: {:?}", data_hash);
                let data_hex = hex::encode(data_hash);
                println!("data_hex: {:?}", data_hex);
                // hex of prefix + hex of message hash + hex of suffix make the payload
                let payload = "<Bytes>0x".to_string() + &data_hex + "</Bytes>";
                println!("payload: {}", payload);
                let payload_hex = hex::encode(payload);
                println!("payload_hex: {}", payload_hex);
                // put payload into bytes
                let mut payload_bytes = [0u8; 49];
                payload_bytes.copy_from_slice(hex::decode(payload_hex).unwrap().as_slice());

                // Test against a known signature
                // sign the payload in polkjs. Note this will be different every time as signature changes randomly, but should always be valid
                let signature_hex = "0a7da2b631704cdcfe93c740e41217b9ac667a0c8755d8da1a8232db527f487c87e780d2edc1896aeb6b1bef0bc7c38d9df2135b633eab8bfb1777e82fad3a8f";
                println!("signature: {}", signature_hex);
                let mut signature_bytes = [0u8; 64];
                signature_bytes.copy_from_slice(hex::decode(signature_hex).unwrap().as_slice());

                const ALICE: [u8; 32] = [
                    212, 53, 147, 199, 21, 253, 211, 28, 97, 20, 26, 189, 4, 169, 159, 214, 130,
                    44, 133, 88, 133, 76, 205, 227, 154, 86, 132, 231, 165, 109, 162, 125,
                ];
                ink::env::test::set_caller::<ink::env::DefaultEnvironment>(AccountId::from(ALICE));

                // verify the signature
                contract
                    .verify_sr25519(signature_bytes, payload_bytes)
                    .unwrap_err();
            }

            #[ink::test]
            fn test_verify_sr25519_invalid_payload() {
                // always set the caller to the unused account to start, avoid any mistakes with caller checks
                set_caller(get_unused_account());

                let mut contract = get_contract(0);

                let data = "hello";
                let mut data_hash = [0u8; 16];
                Blake2x128::hash(data.as_bytes(), &mut data_hash);
                println!("data_hash: {:?}", data_hash);
                let data_hex = hex::encode(data_hash);
                println!("data_hex: {:?}", data_hex);
                // hex of prefix + hex of message hash + hex of suffix make the payload
                let payload = "<Aytes>0x".to_string() + &data_hex + "</Bytes>";
                println!("payload: {}", payload);
                let payload_hex = hex::encode(payload);
                println!("payload_hex: {}", payload_hex);
                // put payload into bytes
                let mut payload_bytes = [0u8; 49];
                payload_bytes.copy_from_slice(hex::decode(payload_hex).unwrap().as_slice());

                // Test against a known signature
                // sign the payload in polkjs. Note this will be different every time as signature changes randomly, but should always be valid
                let signature_hex = "0a7da2b631704cdcfe93c740e41217b9ac667a0c8755d8da1a8232db527f487c87e780d2edc1896aeb6b1bef0bc7c38d9df2135b633eab8bfb1777e82fad3a8f";
                println!("signature: {}", signature_hex);
                let mut signature_bytes = [0u8; 64];
                signature_bytes.copy_from_slice(hex::decode(signature_hex).unwrap().as_slice());

                const ALICE: [u8; 32] = [
                    212, 53, 147, 199, 21, 253, 211, 28, 97, 20, 26, 189, 4, 169, 159, 214, 130,
                    44, 133, 88, 133, 76, 205, 227, 154, 86, 132, 231, 165, 109, 162, 125,
                ];
                ink::env::test::set_caller::<ink::env::DefaultEnvironment>(AccountId::from(ALICE));

                // verify the signature
                contract
                    .verify_sr25519(signature_bytes, payload_bytes)
                    .unwrap_err();
            }

            /// Test dapp register and then update
            #[ink::test]
            fn test_dapp_register_and_update() {
                // always set the caller to the unused account to start, avoid any mistakes with caller checks
                set_caller(get_unused_account());

                let mut contract = get_contract(0);
                let caller = AccountId::from([0x2; 32]);
                let dapp_contract_account = AccountId::from([0x3; 32]);

                // Call from the dapp account
                ink::env::test::set_caller::<ink::env::DefaultEnvironment>(caller);

                // Transfer tokens with the call
                let balance_1 = STAKE_THRESHOLD;
                ink::env::test::set_value_transferred::<ink::env::DefaultEnvironment>(balance_1);

                // Mark the the dapp account as being a contract on-chain
                ink::env::test::set_contract::<ink::env::DefaultEnvironment>(dapp_contract_account);

                // register the dapp
                contract.dapp_register(dapp_contract_account, DappPayee::Dapp);

                // check the dapp exists in the hashmap
                assert!(contract.dapps.get(dapp_contract_account).is_some());

                // check the various attributes are correct
                let dapp = contract.dapps.get(dapp_contract_account).unwrap();
                assert_eq!(dapp.owner, caller);

                // account is marked as active as tokens have been paid
                assert_eq!(dapp.status, GovernanceStatus::Active);
                assert_eq!(dapp.balance, balance_1);

                // Transfer tokens with the call
                let balance_2 = STAKE_THRESHOLD;
                ink::env::test::set_value_transferred::<ink::env::DefaultEnvironment>(balance_2);

                // run the register function again for the same (caller, contract) pair, adding more
                // tokens
                contract.dapp_update(dapp_contract_account, DappPayee::Any, caller);

                // check the various attributes are correct
                let dapp = contract.dapps.get(dapp_contract_account).unwrap();

                // account is marked as active as tokens have been paid
                assert_eq!(dapp.status, GovernanceStatus::Active);
                assert_eq!(dapp.balance, balance_1 + balance_2);
                assert!(contract
                    .dapp_accounts
                    .get()
                    .unwrap()
                    .contains(&dapp_contract_account));
            }

            /// Test dapp fund account
            #[ink::test]
            fn test_dapp_fund() {
                // always set the caller to the unused account to start, avoid any mistakes with caller checks
                set_caller(get_unused_account());

                let mut contract = get_contract(0);
                let caller = AccountId::from([0x2; 32]);
                let dapp_contract = AccountId::from([0x3; 32]);

                // Call from the dapp account
                ink::env::test::set_caller::<ink::env::DefaultEnvironment>(caller);

                // Transfer tokens with the register call
                let balance_1 = 100;
                ink::env::test::set_value_transferred::<ink::env::DefaultEnvironment>(balance_1);

                // Mark the the dapp account as being a contract on-chain
                ink::env::test::set_contract::<ink::env::DefaultEnvironment>(dapp_contract);

                // register the dapp
                contract.dapp_register(dapp_contract, DappPayee::Dapp);

                // Transfer tokens with the fund call
                let balance_2 = 200;
                ink::env::test::set_value_transferred::<ink::env::DefaultEnvironment>(balance_2);
                contract.dapp_fund(dapp_contract);

                // check the total account balance is correct
                let dapp = contract.dapps.get(dapp_contract).unwrap();
                assert_eq!(dapp.balance, balance_1 + balance_2);
            }

            /// Test dapp cancel
            #[ink::test]
            fn test_dapp_cancel() {
                // always set the caller to the unused account to start, avoid any mistakes with caller checks
                set_caller(get_unused_account());

                let mut contract = get_contract(0);
                // give the contract some funds
                set_account_balance(contract.env().account_id(), 1000000000);
                let caller = AccountId::from([0x2; 32]);
                let contract_account = AccountId::from([0x3; 32]);
                let callers_initial_balance =
                    ink::env::test::get_account_balance::<ink::env::DefaultEnvironment>(caller)
                        .unwrap();

                // Mark the the dapp account as being a contract on-chain
                ink::env::test::set_contract::<ink::env::DefaultEnvironment>(contract_account);

                // Make sure the dapp account is a contract
                let result =
                    ink::env::test::is_contract::<ink::env::DefaultEnvironment>(contract_account);
                assert!(result);

                // Call from the dapp account
                ink::env::test::set_caller::<ink::env::DefaultEnvironment>(caller);

                // Transfer tokens with the register call
                let balance = 200;
                ink::env::test::set_value_transferred::<ink::env::DefaultEnvironment>(balance);

                // register the dapp
                contract.dapp_register(contract_account, DappPayee::Dapp);

                ink::env::test::set_value_transferred::<ink::env::DefaultEnvironment>(0);

                // Transfer tokens with the fund call
                contract.dapp_deregister(contract_account).ok();

                // check the dapp has been removed
                assert!(contract.dapps.get(contract_account).is_none());

                // Make sure the funds are returned to the caller
                let callers_balance =
                    ink::env::test::get_account_balance::<ink::env::DefaultEnvironment>(caller)
                        .unwrap();
                assert_eq!(callers_initial_balance + balance, callers_balance);
            }

            /// Test provider approve
            #[ink::test]
            fn test_provider_approve() {
                // always set the caller to the unused account to start, avoid any mistakes with caller checks
                set_caller(get_unused_account());

                let mut contract = get_contract(0);

                // Register the provider
                let (provider_account, service_origin, fee) =
                    generate_provider_data(0x2, "4242", 1);
                ink::env::test::set_caller::<ink::env::DefaultEnvironment>(provider_account);
                contract
                    .provider_register(service_origin.clone(), fee, Payee::Dapp)
                    .unwrap();

                // Call from the provider account to add data and stake tokens
                let balance = 2000000000000;
                ink::env::test::set_caller::<ink::env::DefaultEnvironment>(provider_account);
                let root1 = str_to_hash("merkle tree1".to_string());
                let root2 = str_to_hash("merkle tree2".to_string());
                ink::env::test::set_value_transferred::<ink::env::DefaultEnvironment>(balance);
                contract.provider_update(service_origin, fee, Payee::Provider);
                ink::env::test::set_value_transferred::<ink::env::DefaultEnvironment>(0);

                let provider = contract.providers.get(provider_account).unwrap();
                // can only add data set after staking
                contract.provider_set_dataset(root1, root2).ok();

                // Register the dapp
                let dapp_caller_account = AccountId::from([0x3; 32]);
                let dapp_contract_account = AccountId::from([0x4; 32]);
                // Mark the the dapp account as being a contract on-chain
                ink::env::test::set_contract::<ink::env::DefaultEnvironment>(dapp_contract_account);

                // Call from the dapp account
                ink::env::test::set_caller::<ink::env::DefaultEnvironment>(dapp_caller_account);
                // Give the dap a balance
                let balance = 2000000000000;
                ink::env::test::set_value_transferred::<ink::env::DefaultEnvironment>(balance);
                contract.dapp_register(dapp_contract_account, DappPayee::Dapp);

                //Dapp User commit
                let dapp_user_account = AccountId::from([0x5; 32]);
                let user_root = str_to_hash("user merkle tree root".to_string());

                // Call from the provider account to mark the solution as approved
                ink::env::test::set_caller::<ink::env::DefaultEnvironment>(provider_account);
                let solution_id = user_root;
                contract.provider_commit(Commit {
                    dapp: dapp_contract_account,
                    dataset_id: user_root,
                    status: CaptchaStatus::Approved,
                    provider: provider_account,
                    user: dapp_user_account,
                    completed_at: 0,
                    requested_at: 0,
                    id: solution_id,
                    user_signature: Vec::new(),
                });
                let commitment = contract
                    .captcha_solution_commitments
                    .get(solution_id)
                    .unwrap();
                assert_eq!(commitment.status, CaptchaStatus::Approved);
                let new_dapp_balance = contract.get_dapp_balance(dapp_contract_account).unwrap();
                let new_provider_balance = contract.get_provider_balance(provider_account).unwrap();
                assert_eq!(balance - Balance::from(fee), new_dapp_balance);
                assert_eq!(balance + Balance::from(fee), new_provider_balance);

                // Now make sure that the provider cannot later set the solution to disapproved and make
                // sure that the dapp balance is unchanged

                contract.provider_commit(Commit {
                    dapp: dapp_contract_account,
                    dataset_id: user_root,
                    status: CaptchaStatus::Disapproved,
                    provider: provider_account,
                    user: dapp_user_account,
                    completed_at: 0,
                    requested_at: 0,
                    id: solution_id,
                    user_signature: Vec::new(),
                });
                let commitment = contract
                    .captcha_solution_commitments
                    .get(solution_id)
                    .unwrap();
                assert_eq!(commitment.status, CaptchaStatus::Approved);
                assert_eq!(
                    balance - Balance::from(fee),
                    contract.get_dapp_balance(dapp_contract_account).unwrap()
                );
                assert_eq!(
                    balance + Balance::from(fee),
                    contract.get_provider_balance(provider_account).unwrap()
                );
            }

            /// Test provider cannot approve invalid solution id
            #[ink::test]
            fn test_provider_approve_invalid_id() {
                // always set the caller to the unused account to start, avoid any mistakes with caller checks
                set_caller(get_unused_account());

                let mut contract = get_contract(0);

                // Register the provider
                let (provider_account, service_origin, fee) =
                    generate_provider_data(0x2, "4242", 0);
                ink::env::test::set_caller::<ink::env::DefaultEnvironment>(provider_account);
                contract
                    .provider_register(service_origin.clone(), fee, Payee::Dapp)
                    .unwrap();

                // Call from the provider account to add data and stake tokens
                let balance = 2000000000000;
                ink::env::test::set_caller::<ink::env::DefaultEnvironment>(provider_account);
                let root1 = str_to_hash("merkle tree1".to_string());
                let root2 = str_to_hash("merkle tree2".to_string());
                ink::env::test::set_value_transferred::<ink::env::DefaultEnvironment>(balance);
                contract.provider_update(service_origin, fee, Payee::Provider);
                ink::env::test::set_value_transferred::<ink::env::DefaultEnvironment>(0);

                // can only add data set after staking
                contract.provider_set_dataset(root1, root2).ok();

                // Register the dapp
                let dapp_caller_account = AccountId::from([0x3; 32]);
                let dapp_contract_account = AccountId::from([0x4; 32]);
                // Mark the the dapp account as being a contract on-chain
                ink::env::test::set_contract::<ink::env::DefaultEnvironment>(dapp_contract_account);

                // Call from the dapp account
                ink::env::test::set_caller::<ink::env::DefaultEnvironment>(dapp_caller_account);
                // Give the dap a balance
                let balance = 2000000000000;
                ink::env::test::set_value_transferred::<ink::env::DefaultEnvironment>(balance);
                contract.dapp_register(dapp_contract_account, DappPayee::Dapp);
                ink::env::test::set_value_transferred::<ink::env::DefaultEnvironment>(0);

                //Dapp User commit
                let dapp_user_account = AccountId::from([0x5; 32]);
                let user_root = str_to_hash("user merkle tree root".to_string());

                // Call from the provider account to mark the wrong solution as approved
                ink::env::test::set_caller::<ink::env::DefaultEnvironment>(provider_account);
                let solution_id = str_to_hash("id that does not exist".to_string());

                let result = contract.provider_commit(Commit {
                    dapp: dapp_contract_account,
                    dataset_id: user_root,
                    status: CaptchaStatus::Approved,
                    provider: provider_account,
                    user: dapp_user_account,
                    completed_at: 0,
                    requested_at: 0,
                    id: solution_id,
                    user_signature: Vec::new(),
                });
            }

            /// Test provider disapprove
            #[ink::test]
            fn test_provider_disapprove() {
                // always set the caller to the unused account to start, avoid any mistakes with caller checks
                set_caller(get_unused_account());

                let mut contract = get_contract(0);

                // Register the provider
                let (provider_account, service_origin, fee) =
                    generate_provider_data(0x2, "4242", 1);
                ink::env::test::set_caller::<ink::env::DefaultEnvironment>(provider_account);
                contract
                    .provider_register(service_origin.clone(), fee, Payee::Dapp)
                    .unwrap();

                // Call from the provider account to add data and stake tokens
                let balance = 2000000000000;
                ink::env::test::set_caller::<ink::env::DefaultEnvironment>(provider_account);
                let root1 = str_to_hash("merkle tree1".to_string());
                let root2 = str_to_hash("merkle tree2".to_string());
                ink::env::test::set_value_transferred::<ink::env::DefaultEnvironment>(balance);
                contract
                    .provider_update(service_origin, fee, Payee::Provider)
                    .unwrap();
                ink::env::test::set_value_transferred::<ink::env::DefaultEnvironment>(0);

                ink::env::test::set_value_transferred::<ink::env::DefaultEnvironment>(0);
                // can only add data set after staking
                contract.provider_set_dataset(root1, root2).unwrap();
                ink::env::test::set_value_transferred::<ink::env::DefaultEnvironment>(0);

                // Register the dapp
                let dapp_caller_account = AccountId::from([0x3; 32]);
                let dapp_contract_account = AccountId::from([0x4; 32]);
                // Mark the the dapp account as being a contract on-chain
                ink::env::test::set_contract::<ink::env::DefaultEnvironment>(dapp_contract_account);

                // Call from the dapp account
                ink::env::test::set_caller::<ink::env::DefaultEnvironment>(dapp_caller_account);
                // Give the dap a balance
                let balance = 2000000000000;
                ink::env::test::set_value_transferred::<ink::env::DefaultEnvironment>(balance);
                contract
                    .dapp_register(dapp_contract_account, DappPayee::Dapp)
                    .unwrap();

                //Dapp User commit
                let dapp_user_account = AccountId::from([0x5; 32]);
                let user_root = str_to_hash("user merkle tree root".to_string());

                // Call from the provider account to mark the solution as disapproved
                ink::env::test::set_caller::<ink::env::DefaultEnvironment>(provider_account);
                let solution_id = user_root;
                contract
                    .provider_commit(Commit {
                        dapp: dapp_contract_account,
                        dataset_id: user_root,
                        status: CaptchaStatus::Disapproved,
                        provider: provider_account,
                        user: dapp_user_account,
                        completed_at: 0,
                        requested_at: 0,
                        id: solution_id,
                        user_signature: Vec::new(),
                    })
                    .unwrap();
                let commitment = contract
                    .captcha_solution_commitments
                    .get(solution_id)
                    .unwrap();
                assert_eq!(commitment.status, CaptchaStatus::Disapproved);
                let new_dapp_balance = contract.get_dapp_balance(dapp_contract_account).unwrap();
                let new_provider_balance = contract.get_provider_balance(provider_account).unwrap();
                assert_eq!(balance - Balance::from(fee), new_dapp_balance);
                assert_eq!(balance + Balance::from(fee), new_provider_balance);

                // Now make sure that the provider cannot later set the solution to approved
                contract.provider_commit(Commit {
                    dapp: dapp_contract_account,
                    dataset_id: user_root,
                    status: CaptchaStatus::Approved,
                    provider: provider_account,
                    user: dapp_user_account,
                    completed_at: 0,
                    requested_at: 0,
                    id: solution_id,
                    user_signature: Vec::new(),
                });
                let commitment = contract
                    .captcha_solution_commitments
                    .get(solution_id)
                    .unwrap();
                assert_eq!(commitment.status, CaptchaStatus::Disapproved);
                assert_eq!(
                    balance - Balance::from(fee),
                    contract.get_dapp_balance(dapp_contract_account).unwrap()
                );
                assert_eq!(
                    balance + Balance::from(fee),
                    contract.get_provider_balance(provider_account).unwrap()
                );
            }

            /// Test dapp user is human
            #[ink::test]
            fn test_dapp_operator_is_human_user() {
                // always set the caller to the unused account to start, avoid any mistakes with caller checks
                set_caller(get_unused_account());

                let mut contract = get_contract(0);

                // Register the provider
                let (provider_account, service_origin, fee) =
                    generate_provider_data(0x2, "4242", 0);
                ink::env::test::set_caller::<ink::env::DefaultEnvironment>(provider_account);
                contract
                    .provider_register(service_origin.clone(), fee, Payee::Dapp)
                    .unwrap();

                // Call from the provider account to add data and stake tokens
                let balance = 2000000000000;
                ink::env::test::set_caller::<ink::env::DefaultEnvironment>(provider_account);
                let root1 = str_to_hash("merkle tree1".to_string());
                let root2 = str_to_hash("merkle tree2".to_string());
                ink::env::test::set_value_transferred::<ink::env::DefaultEnvironment>(balance);
                contract
                    .provider_update(service_origin, fee, Payee::Provider)
                    .unwrap();
                // can only add data set after staking
                contract.provider_set_dataset(root1, root2);

                // Register the dapp
                let dapp_caller_account = AccountId::from([0x3; 32]);
                let dapp_contract_account = AccountId::from([0x4; 32]);
                // Mark the the dapp account as being a contract on-chain
                ink::env::test::set_contract::<ink::env::DefaultEnvironment>(dapp_contract_account);

                // Call from the dapp account
                ink::env::test::set_caller::<ink::env::DefaultEnvironment>(dapp_caller_account);
                // Give the dap a balance
                let balance = 2000000000000;
                ink::env::test::set_value_transferred::<ink::env::DefaultEnvironment>(balance);
                contract
                    .dapp_register(dapp_contract_account, DappPayee::Dapp)
                    .unwrap();

                //Dapp User commit
                let dapp_user_account = AccountId::from([0x5; 32]);
                // Call from the Dapp User Account
                ink::env::test::set_caller::<ink::env::DefaultEnvironment>(dapp_user_account);
                let user_root = str_to_hash("user merkle tree root".to_string());

                // Call from the provider account to mark the solution as disapproved
                ink::env::test::set_caller::<ink::env::DefaultEnvironment>(provider_account);
                let solution_id = user_root;
                contract.provider_commit(Commit {
                    dapp: dapp_contract_account,
                    dataset_id: user_root,
                    status: CaptchaStatus::Disapproved,
                    provider: provider_account,
                    user: dapp_user_account,
                    completed_at: 0,
                    requested_at: 0,
                    id: solution_id,
                    user_signature: Vec::new(),
                });
                let commitment = contract
                    .captcha_solution_commitments
                    .get(solution_id)
                    .unwrap();
                assert_eq!(commitment.status, CaptchaStatus::Disapproved);

                // Now make sure that the dapp user does not pass the human test
                let result = contract.dapp_operator_is_human_user(dapp_user_account, 80);
                assert!(!result.unwrap());
            }

            /// Test non-existent dapp account has zero balance
            #[ink::test]
            fn test_non_existent_dapp_account_has_zero_balance() {
                let dapp_account = AccountId::from([0x2; 32]);
                // always set the caller to the unused account to start, avoid any mistakes with caller checks
                set_caller(get_unused_account());

                let mut contract = get_contract(0);
                contract.get_dapp_balance(dapp_account).unwrap_err();
            }

            /// Test non-existent provider account has zero balance
            #[ink::test]
            fn test_non_existent_provider_account_has_zero_balance() {
                let provider_account = AccountId::from([0x2; 32]);
                // always set the caller to the unused account to start, avoid any mistakes with caller checks
                set_caller(get_unused_account());

                let mut contract = get_contract(0);
                contract.get_provider_balance(provider_account).unwrap_err();
            }

            // // Test get random provider
            #[ink::test]
            fn test_get_random_active_provider() {
                // always set the caller to the unused account to start, avoid any mistakes with caller checks
                set_caller(get_unused_account());

                let mut contract = get_contract(0);
                let provider_account = AccountId::from([0x2; 32]);
                let service_origin: Vec<u8> = vec![1, 2, 3];
                let fee: u32 = 100;
                ink::env::test::set_caller::<ink::env::DefaultEnvironment>(provider_account);
                contract.provider_register(service_origin.clone(), fee, Payee::Dapp);
                ink::env::test::set_caller::<ink::env::DefaultEnvironment>(provider_account);
                let balance = 20000000000000;
                ink::env::test::set_value_transferred::<ink::env::DefaultEnvironment>(balance);
                contract.provider_update(service_origin, fee, Payee::Dapp);
                let root1 = str_to_hash("merkle tree1".to_string());
                let root2 = str_to_hash("merkle tree2".to_string());
                contract.provider_set_dataset(root1, root2);
                let registered_provider_account = contract.providers.get(provider_account);
                // Register the dapp
                let dapp_caller_account = AccountId::from([0x3; 32]);
                let dapp_contract_account = AccountId::from([0x4; 32]);
                // Mark the the dapp account as being a contract on-chain
                ink::env::test::set_contract::<ink::env::DefaultEnvironment>(dapp_contract_account);

                // Call from the dapp account
                ink::env::test::set_caller::<ink::env::DefaultEnvironment>(dapp_caller_account);
                // Give the dap a balance
                let balance = 2000000000000;
                ink::env::test::set_value_transferred::<ink::env::DefaultEnvironment>(balance);
                contract.dapp_register(dapp_contract_account, DappPayee::Dapp);
                let selected_provider =
                    contract.get_random_active_provider(provider_account, dapp_contract_account);
                assert!(
                    selected_provider.unwrap().provider == registered_provider_account.unwrap()
                );
            }

            // // Test get random provider
            #[ink::test]
            fn test_get_random_active_provider_dapp_any() {
                // always set the caller to the unused account to start, avoid any mistakes with caller checks
                set_caller(get_unused_account());

                let mut contract = get_contract(0);
                let provider_account = AccountId::from([0x2; 32]);
                let dapp_user_account = AccountId::from([0x30; 32]);
                let service_origin: Vec<u8> = vec![1, 2, 3];
                let fee: u32 = 100;
                ink::env::test::set_caller::<ink::env::DefaultEnvironment>(provider_account);
                contract.provider_register(service_origin.clone(), fee, Payee::Provider);
                ink::env::test::set_caller::<ink::env::DefaultEnvironment>(provider_account);
                let balance = 20000000000000;
                ink::env::test::set_value_transferred::<ink::env::DefaultEnvironment>(balance);
                contract.provider_update(service_origin.clone(), fee, Payee::Provider);
                let root1 = str_to_hash("merkle tree1".to_string());
                let root2 = str_to_hash("merkle tree2".to_string());
                contract.provider_set_dataset(root1, root2);

                // Register the dapp
                let dapp_caller_account = AccountId::from([0x3; 32]);
                let dapp_contract_account = AccountId::from([0x4; 32]);
                // Mark the the dapp account as being a contract on-chain
                ink::env::test::set_contract::<ink::env::DefaultEnvironment>(dapp_contract_account);

                // Call from the dapp account
                ink::env::test::set_caller::<ink::env::DefaultEnvironment>(dapp_caller_account);
                // Give the dapp a balance
                let balance = 2000000000000;
                ink::env::test::set_value_transferred::<ink::env::DefaultEnvironment>(balance);
                contract.dapp_register(dapp_contract_account, DappPayee::Any);

                // Call from the dapp_user_account
                ink::env::test::set_caller::<ink::env::DefaultEnvironment>(dapp_user_account);

                // Call as dapp user and get a random provider
                let selected_provider =
                    contract.get_random_active_provider(dapp_user_account, dapp_contract_account);
                assert_eq!(selected_provider.unwrap().provider_id, provider_account);

                // Switch the provider payee to Dapp
                ink::env::test::set_caller::<ink::env::DefaultEnvironment>(provider_account);
                contract.provider_update(service_origin, fee, Payee::Dapp);

                // Call from the dapp_user_account
                ink::env::test::set_caller::<ink::env::DefaultEnvironment>(dapp_user_account);

                // Call as dapp user and get a random provider. Ensure that the provider is still
                // selected despite the payee change
                let selected_provider =
                    contract.get_random_active_provider(dapp_user_account, dapp_contract_account);
                assert_eq!(selected_provider.unwrap().provider_id, provider_account);
            }

            /// Test provider can supply a dapp user commit for themselves and approve or disapprove it
            #[ink::test]
            fn test_provider_commit_and_approve_and_disapprove() {
                // always set the caller to the unused account to start, avoid any mistakes with caller checks
                set_caller(get_unused_account());

                let mut contract = get_contract(0);

                // Register the provider
                let (provider_account, service_origin, fee) =
                    generate_provider_data(0x2, "4242", 0);
                ink::env::test::set_caller::<ink::env::DefaultEnvironment>(provider_account);
                contract
                    .provider_register(service_origin.clone(), fee, Payee::Dapp)
                    .unwrap();

                // Call from the provider account to add data and stake tokens
                let balance = 2000000000000;
                ink::env::test::set_caller::<ink::env::DefaultEnvironment>(provider_account);
                let root1 = str_to_hash("merkle tree1".to_string());
                let root2 = str_to_hash("merkle tree2".to_string());
                ink::env::test::set_value_transferred::<ink::env::DefaultEnvironment>(balance);
                contract.provider_update(service_origin, fee, Payee::Provider);
                // can only add data set after staking
                contract.provider_set_dataset(root1, root2).ok();

                // Register the dapp
                let dapp_caller_account = AccountId::from([0x3; 32]);
                let dapp_contract_account = AccountId::from([0x4; 32]);
                // Mark the the dapp account as being a contract on-chain
                ink::env::test::set_contract::<ink::env::DefaultEnvironment>(dapp_contract_account);

                // Call from the dapp account
                ink::env::test::set_caller::<ink::env::DefaultEnvironment>(dapp_caller_account);
                // Give the dap a balance
                let balance = 2000000000000;
                ink::env::test::set_value_transferred::<ink::env::DefaultEnvironment>(balance);
                contract.dapp_register(dapp_contract_account, DappPayee::Dapp);

                // Call from the provider account
                ink::env::test::set_caller::<ink::env::DefaultEnvironment>(provider_account);

                //Dapp User commit and approve
                let dapp_user_account = AccountId::from([0x5; 32]);
                let user_root1 = str_to_hash("user merkle tree root to approve".to_string());
                contract.provider_commit(Commit {
                    dapp: dapp_contract_account,
                    dataset_id: user_root1,
                    status: CaptchaStatus::Approved,
                    provider: provider_account,
                    user: dapp_user_account,
                    completed_at: 0,
                    requested_at: 0,
                    id: user_root1,
                    user_signature: Vec::new(),
                });

                // Get the commitment and make sure it is approved
                let commitment = contract
                    .get_captcha_solution_commitment(user_root1)
                    .unwrap();
                assert_eq!(commitment.status, CaptchaStatus::Approved);

                //Dapp User commit and disapprove
                let dapp_user_account = AccountId::from([0x5; 32]);
                let user_root2 = str_to_hash("user merkle tree root to disapprove".to_string());
                contract.provider_commit(Commit {
                    dapp: dapp_contract_account,
                    dataset_id: root2,
                    status: CaptchaStatus::Disapproved,
                    provider: provider_account,
                    user: dapp_user_account,
                    completed_at: 0,
                    requested_at: 0,
                    id: user_root2,
                    user_signature: Vec::new(),
                });

                // Get the commitment and make sure it is disapproved
                let commitment = contract
                    .get_captcha_solution_commitment(user_root2)
                    .unwrap();
                assert_eq!(commitment.status, CaptchaStatus::Disapproved);
            }

            /// Test provider cannot supply a dapp user commit for a different Provider
            #[ink::test]
            fn test_provider_cannot_supply_commit_for_a_different_provider() {
                // always set the caller to the unused account to start, avoid any mistakes with caller checks
                set_caller(get_unused_account());

                let mut contract = get_contract(0);

                // Register the provider
                let (provider_account, service_origin, fee) =
                    generate_provider_data(0x2, "4242", 0);
                ink::env::test::set_caller::<ink::env::DefaultEnvironment>(provider_account);
                contract
                    .provider_register(service_origin.clone(), fee, Payee::Dapp)
                    .unwrap();

                // Call from the provider account to add data and stake tokens
                let balance = 2000000000000;
                ink::env::test::set_caller::<ink::env::DefaultEnvironment>(provider_account);
                let root1 = str_to_hash("merkle tree1".to_string());
                let root2 = str_to_hash("merkle tree2".to_string());
                ink::env::test::set_value_transferred::<ink::env::DefaultEnvironment>(balance);
                contract.provider_update(service_origin, fee, Payee::Provider);
                // can only add data set after staking
                contract.provider_set_dataset(root1, root2).ok();

                // Register the dapp
                let dapp_user_account = AccountId::from([0x3; 32]);
                let dapp_contract_account = AccountId::from([0x4; 32]);
                // Mark the the dapp account as being a contract on-chain
                ink::env::test::set_contract::<ink::env::DefaultEnvironment>(dapp_contract_account);

                // Call from the dapp_contract_account
                ink::env::test::set_caller::<ink::env::DefaultEnvironment>(dapp_contract_account);
                // Give the dap a balance
                let balance = 2000000000000;
                ink::env::test::set_value_transferred::<ink::env::DefaultEnvironment>(balance);
                contract.dapp_register(dapp_contract_account, DappPayee::Dapp);

                // Register a second provider
                let (provider_account2, service_origin, fee) =
                    generate_provider_data(0x5, "2424", 0);
                ink::env::test::set_caller::<ink::env::DefaultEnvironment>(provider_account2);
                contract
                    .provider_register(service_origin.clone(), fee, Payee::Dapp)
                    .unwrap();

                // Call from the provider account to add data and stake tokens
                let balance = 2000000000000;
                let root1 = str_to_hash("merkle tree1".to_string());
                let root2 = str_to_hash("merkle tree2".to_string());
                ink::env::test::set_value_transferred::<ink::env::DefaultEnvironment>(balance);
                contract.provider_update(service_origin, fee, Payee::Provider);
                // can only add data set after staking
                contract.provider_set_dataset(root1, root2).ok();

                // Call from dapp_user_commit from provider_account2 to supply a commit for provider_account
                // Should not be authorised
                let dapp_user_account = AccountId::from([0x6; 32]);
                let user_root = str_to_hash("user merkle tree root".to_string());
            }

            /// Get some operator accounts as a vector
            fn get_operator_accounts() -> Vec<AccountId> {
                let operator_account1 = AccountId::from([0x1; 32]);
                let operator_account2 = AccountId::from([0x10; 32]);
                let mut operator_accounts = vec![operator_account1, operator_account2];
                operator_accounts
            }

            fn setup_contract() -> (AccountId, AccountId, Vec<AccountId>, Prosopo) {
                let op1 = AccountId::from([0x1; 32]);
                let op2 = AccountId::from([0x2; 32]);
                let ops = vec![op1, op2];
                // initialise the contract
                // always set the caller to the unused account to start, avoid any mistakes with caller checks
                set_caller(get_unused_account());

                let mut contract = get_contract(0);
                (op1, op2, ops, contract)
            }

            /// Test dapp cannot register if existing dapp in place
            #[ink::test]
            fn test_dapp_register_existing() {
                let (op1, op2, ops, mut contract) = setup_contract();
                let dapp_contract = AccountId::from([0x4; 32]);

                // Mark the the dapp account as being a contract on-chain
                ink::env::test::set_contract::<ink::env::DefaultEnvironment>(dapp_contract);

                // the caller should be someone who isn't an operator
                ink::env::test::set_caller::<ink::env::DefaultEnvironment>(AccountId::from(
                    [0x3; 32],
                ));

                contract
                    .dapp_register(dapp_contract, DappPayee::Dapp)
                    .unwrap();
                assert_eq!(
                    Error::DappExists,
                    contract
                        .dapp_register(dapp_contract, DappPayee::Dapp)
                        .unwrap_err()
                );
            }
        }
    }
}<|MERGE_RESOLUTION|>--- conflicted
+++ resolved
@@ -309,13 +309,10 @@
         /// Returned if provider fee is too high
         ProviderFeeTooHigh,
         /// Returned if the commitment already exists
-<<<<<<< HEAD
         CommitAlreadyExists,
-=======
         CaptchaSolutionCommitmentAlreadyExists,
         /// Returned if verification of a signature fails (could be for many reasons, e.g. invalid public key, invalid payload, invalid signature)
         VerifyFailed,
->>>>>>> cd9bafb5
     }
 
     impl Prosopo {
