--- conflicted
+++ resolved
@@ -77,15 +77,10 @@
         Inactive, // inactive and unavailable for use
     }
 
-<<<<<<< HEAD
-    /// CaptchaStatus is the status of a Commit, submitted by a DappUser
-    #[derive(Default, PartialEq, Debug, Eq, Clone, Copy, scale::Encode, scale::Decode)]
-=======
     /// CaptchaStatus is the status of a CaptchaSolutionCommitment, submitted by a DappUser
     #[derive(
         Default, PartialEq, Debug, Eq, Clone, Copy, scale::Encode, scale::Decode, PartialOrd, Ord,
     )]
->>>>>>> 67f2726d
     #[cfg_attr(feature = "std", derive(scale_info::TypeInfo, StorageLayout))]
     pub enum CaptchaStatus {
         Pending,
@@ -94,15 +89,10 @@
         Disapproved,
     }
 
-<<<<<<< HEAD
-    /// Payee is the recipient of any fees that are paid when a Commit is approved
-    #[derive(Default, PartialEq, Debug, Eq, Clone, Copy, scale::Encode, scale::Decode)]
-=======
     /// Payee is the recipient of any fees that are paid when a CaptchaSolutionCommitment is approved
     #[derive(
         Default, PartialEq, Debug, Eq, Clone, Copy, scale::Encode, scale::Decode, PartialOrd, Ord,
     )]
->>>>>>> 67f2726d
     #[cfg_attr(feature = "std", derive(scale_info::TypeInfo, StorageLayout))]
     pub enum Payee {
         Provider,
