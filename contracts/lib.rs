// Copyright (C) 2021-2022 Prosopo (UK) Ltd.
// This file is part of provider <https://github.com/prosopo/provider>.
//
// provider is free software: you can redistribute it and/or modify
// it under the terms of the GNU General Public License as published by
// the Free Software Foundation, either version 3 of the License, or
// (at your option) any later version.
//
// provider is distributed in the hope that it will be useful,
// but WITHOUT ANY WARRANTY; without even the implied warranty of
// MERCHANTABILITY or FITNESS FOR A PARTICULAR PURPOSE.  See the
// GNU General Public License for more details.
//
// You should have received a copy of the GNU General Public License
// along with provider.  If not, see <http://www.gnu.org/licenses/>.
#![cfg_attr(not(feature = "std"), no_std)]

pub use self::prosopo::{Prosopo, ProsopoRef};

#[ink::contract]
pub mod prosopo {
    use ink::env::debug_println as debug;
    use ink::env::hash::{Blake2x128, CryptoHash, HashOutput};
    use ink::prelude::collections::btree_set::BTreeSet;
    use ink::prelude::vec::Vec;
    #[allow(unused_imports)] // do not remove StorageLayout, it is used in derives
    use ink::storage::{traits::StorageLayout, Mapping};

    /// GovernanceStatus relates to DApps and Providers and determines if they are active or not
    #[derive(Default, PartialEq, Debug, Eq, Clone, Copy, scale::Encode, scale::Decode)]
    #[cfg_attr(feature = "std", derive(scale_info::TypeInfo, StorageLayout))]
    pub enum GovernanceStatus {
        Active,
        Suspended,
        #[default]
        Deactivated,
    }

    /// CaptchaStatus is the status of a CaptchaSolutionCommitment, submitted by a DappUser
    #[derive(Default, PartialEq, Debug, Eq, Clone, Copy, scale::Encode, scale::Decode)]
    #[cfg_attr(feature = "std", derive(scale_info::TypeInfo, StorageLayout))]
    pub enum CaptchaStatus {
        Pending,
        Approved,
        #[default]
        Disapproved,
    }

    /// Payee is the recipient of any fees that are paid when a CaptchaSolutionCommitment is approved
    #[derive(Default, PartialEq, Debug, Eq, Clone, Copy, scale::Encode, scale::Decode)]
    #[cfg_attr(feature = "std", derive(scale_info::TypeInfo, StorageLayout))]
    pub enum Payee {
        Provider,
        Dapp,
        #[default]
        None,
    }

    /// Providers are suppliers of human verification methods (captchas, etc.) to DappUsers, either
    /// paying or receiving a fee for this service.
    #[derive(PartialEq, Debug, Eq, Clone, scale::Encode, scale::Decode, Copy)]
    #[cfg_attr(feature = "std", derive(scale_info::TypeInfo, StorageLayout))]
    pub struct Provider {
        status: GovernanceStatus,
        balance: Balance,
        // an amount in the base unit of the default parachain token (e.g. Planck on chains using DOT)
        fee: u32,
        payee: Payee,
        service_origin: Hash,
        dataset_id: Hash,
        dataset_id_content: Hash,
    }

    /// RandomProvider is selected randomly by the contract for the client side application
    #[derive(PartialEq, scale::Encode, scale::Decode)]
    #[cfg_attr(feature = "std", derive(scale_info::TypeInfo))]
    pub struct RandomProvider {
        provider_id: AccountId,
        provider: Provider,
        block_number: u32,
    }

    /// Operators are controllers of this contract with admin rights
    #[derive(PartialEq, Debug, Eq, Clone, Copy, scale::Encode, scale::Decode)]
    #[cfg_attr(feature = "std", derive(scale_info::TypeInfo, StorageLayout))]
    pub struct Operator {
        status: GovernanceStatus,
    }

    /// CaptchaData contains the hashed root of a Provider's dataset and is used to verify that
    /// the captchas received by a DappUser did belong to the Provider's original dataset
    #[derive(PartialEq, Debug, Eq, Clone, Copy, scale::Encode, scale::Decode)]
    #[cfg_attr(feature = "std", derive(scale_info::TypeInfo, StorageLayout))]
    pub struct CaptchaData {
        provider: AccountId,
        dataset_id: Hash,
        captcha_type: u16,
    }

    /// CaptchaSolutionCommitments are submitted by DAppUsers upon completion of one or more
    /// Captchas. They serve as proof of captcha completion to the outside world and can be used
    /// in dispute resolution.
    #[derive(PartialEq, Debug, Eq, Clone, Copy, scale::Encode, scale::Decode)]
    #[cfg_attr(feature = "std", derive(scale_info::TypeInfo, StorageLayout))]
    pub struct CaptchaSolutionCommitment {
        // the Dapp User Account
        account: AccountId,
        // The captcha dataset id (dataset_id in Provider / CaptchaData)
        dataset_id: Hash,
        // Status of this solution - correct / incorrect?
        status: CaptchaStatus,
        // The Dapp Contract AccountId that the Dapp User wants to interact with
        contract: AccountId,
        // The Provider AccountId that is permitted to approve or disapprove the commitment
        provider: AccountId,
        // Time of completion
        completed_at: Timestamp,
    }

    /// DApps are distributed apps who want their users to be verified by Providers, either paying
    /// or receiving a fee for this service.
    #[derive(PartialEq, Debug, Eq, Clone, scale::Encode, scale::Decode, Copy)]
    #[cfg_attr(feature = "std", derive(scale_info::TypeInfo, StorageLayout))]
    pub struct Dapp {
        status: GovernanceStatus,
        balance: Balance,
        owner: AccountId,
        min_difficulty: u16,
    }

    /// Users are the users of DApps that are required to be verified as human before they are
    /// allowed to interact with the DApps' contracts.
    #[derive(PartialEq, Debug, Eq, Clone, scale::Encode, scale::Decode, Copy)]
    #[cfg_attr(feature = "std", derive(scale_info::TypeInfo, StorageLayout))]
    pub struct User {
        correct_captchas: u64,
        incorrect_captchas: u64,
        // commented until block timestamp is available in ink unit tests
        // created: Timestamp,
        // updated: Timestamp,
        last_correct_captcha: Timestamp,
        last_correct_captcha_dapp_id: AccountId,
    }

    #[derive(scale::Encode, scale::Decode)]
    #[cfg_attr(feature = "std", derive(scale_info::TypeInfo))]
    pub struct LastCorrectCaptcha {
        pub before_ms: u32,
        pub dapp_id: AccountId,
    }

    // Contract storage
    #[ink(storage)]
    pub struct Prosopo {
        //tokenContract: AccountId,
        providers: Mapping<AccountId, Provider>,
        provider_accounts: Mapping<GovernanceStatus, BTreeSet<AccountId>>,
        service_origins: Mapping<Hash, ()>,
        captcha_data: Mapping<Hash, CaptchaData>,
        captcha_solution_commitments: Mapping<Hash, CaptchaSolutionCommitment>,
        provider_stake_default: u128,
        dapp_stake_default: u128,
        dapps: Mapping<AccountId, Dapp>,
        dapp_accounts: Vec<AccountId>,
        //dapps_owners: Mapping<AccountId, AccountId>,
        operators: Mapping<AccountId, Operator>,
        operator_accounts: Vec<AccountId>,
        //disputes: Mapping<u64, Dispute>
        operator_stake_default: u64,
        operator_fee_currency: Hash,
        dapp_users: Mapping<AccountId, User>,
        dapp_user_accounts: Vec<AccountId>,
    }

    // Event emitted when a new provider registers
    #[ink(event)]
    #[derive(Debug)]
    pub struct ProviderRegister {
        #[ink(topic)]
        account: AccountId,
    }

    // Event emitted when a new provider deregisters
    #[ink(event)]
    #[derive(Debug)]
    pub struct ProviderDeregister {
        #[ink(topic)]
        account: AccountId,
    }

    // Event emitted when a new provider is updated
    #[ink(event)]
    #[derive(Debug)]
    pub struct ProviderUpdate {
        #[ink(topic)]
        account: AccountId,
    }

    // Event emitted when a provider stakes
    #[ink(event)]
    #[derive(Debug)]
    pub struct ProviderStake {
        #[ink(topic)]
        account: AccountId,
        value: Balance,
    }

    // Event emitted when a provider adds a data set
    #[ink(event)]
    #[derive(Debug)]
    pub struct ProviderAddDataset {
        #[ink(topic)]
        account: AccountId,
        dataset_id: Hash,
        dataset_id_content: Hash,
    }

    // Event emitted when a provider unstakes
    #[ink(event)]
    #[derive(Debug)]
    pub struct ProviderUnstake {
        #[ink(topic)]
        account: AccountId,
        value: Balance,
    }

    // Event emitted when a provider approves a solution
    #[ink(event)]
    #[derive(Debug)]
    pub struct ProviderApprove {
        #[ink(topic)]
        captcha_solution_commitment_id: Hash,
    }

    // Event emitted when a provider disapproves a solution
    #[ink(event)]
    #[derive(Debug)]
    pub struct ProviderDisapprove {
        #[ink(topic)]
        captcha_solution_commitment_id: Hash,
    }

    // Event emitted when a dapp registers
    #[ink(event)]
    #[derive(Debug)]
    pub struct DappRegister {
        #[ink(topic)]
        contract: AccountId,
        owner: AccountId,
        value: Balance,
    }

    // Event emitted when a dapp updates
    #[ink(event)]
    #[derive(Debug)]
    pub struct DappUpdate {
        #[ink(topic)]
        contract: AccountId,
        owner: AccountId,
        value: Balance,
    }

    // Event emitted when a dapp funds
    #[ink(event)]
    #[derive(Debug)]
    pub struct DappFund {
        #[ink(topic)]
        contract: AccountId,
        value: Balance,
    }

    // Event emitted when a dapp cancels
    #[ink(event)]
    #[derive(Debug)]
    pub struct DappCancel {
        #[ink(topic)]
        contract: AccountId,
        value: Balance,
    }

    // Event emitted when a dapp user commits a solution hash
    #[ink(event)]
    #[derive(Debug)]
    pub struct DappUserCommit {
        #[ink(topic)]
        account: AccountId,
        merkle_tree_root: Hash,
        contract: AccountId,
        dataset_id: Hash,
    }

    /// The Prosopo error types
    #[derive(PartialEq, Debug, Eq, Clone, scale::Encode, scale::Decode)]
    #[cfg_attr(feature = "std", derive(scale_info::TypeInfo))]
    pub enum Error {
        /// Returned if calling account is not authorised to perform action
        NotAuthorised,
        /// Returned if not enough contract balance to fulfill a request is available.
        ContractInsufficientFunds,
        /// Returned when the contract to address transfer fails
        ContractTransferFailed,
        /// Returned if provider exists when it shouldn't
        ProviderExists,
        /// Returned if provider does not exist when it should
        ProviderDoesNotExist,
        /// Returned if provider has insufficient funds to operate
        ProviderInsufficientFunds,
        /// Returned if provider is inactive and trying to use the service
        ProviderInactive,
        /// Returned if service_origin is already used by another provider
        ProviderServiceOriginUsed,
        /// Returned if requested captcha data id is unavailable
        DuplicateCaptchaDataId,
        /// Returned if dapp exists when it shouldn't
        DappExists,
        /// Returned if dapp does not exist when it should
        DappDoesNotExist,
        /// Returned if dapp is inactive and trying to use the service
        DappInactive,
        /// Returned if dapp has insufficient funds to operate
        DappInsufficientFunds,
        /// Returned if captcha data does not exist
        CaptchaDataDoesNotExist,
        /// Returned if solution commitment does not exist when it should
        CaptchaSolutionCommitmentDoesNotExist,
        /// Returned if solution commitment already exists when it should not
        CaptchaSolutionCommitmentExists,
        /// Returned if dapp user does not exist when it should
        DappUserDoesNotExist,
        /// Returned if there are no active providers
        NoActiveProviders,
        /// Returned if the dataset ID and dataset ID with solutions are identical
        DatasetIdSolutionsSame,
    }

    /// Concatenate two arrays (a and b) into a new array (c)
    ///
    fn concat_u8<const A: usize, const B: usize, const C: usize>(
        a: &[u8; A],
        b: &[u8; B],
    ) -> [u8; C] {
        let mut c = [0; C];
        c[..A].copy_from_slice(a);
        c[A..A + B].copy_from_slice(b);
        c
    }

    impl Prosopo {
        /// Constructor
        #[ink(constructor, payable)]
        pub fn default(
            operator_account: AccountId,
            provider_stake_default: u128,
            dapp_stake_default: u128,
        ) -> Self {
            let operator = Operator {
                status: GovernanceStatus::Active,
            };
            let mut operators = Mapping::new();
            operators.insert(operator_account, &operator);
            let mut operator_accounts = Vec::new();
            operator_accounts.push(operator_account);
            Self {
                providers: Default::default(),
                provider_accounts: Default::default(),
                service_origins: Default::default(),
                captcha_data: Default::default(),
                operator_accounts,
                operator_stake_default: 0,
                operator_fee_currency: Default::default(),
                dapp_users: Default::default(),
                operators,
                provider_stake_default,
                dapp_stake_default,
                dapps: Default::default(),
                captcha_solution_commitments: Default::default(),
                dapp_accounts: Default::default(),
                dapp_user_accounts: Default::default(),
            }
        }

        /// Get contract provider minimum stake default.
        #[ink(message)]
        pub fn get_provider_stake_default(&self) -> u128 {
            self.provider_stake_default
        }

        /// Get contract dapp minimum stake default.
        #[ink(message)]
        pub fn get_dapp_stake_default(&self) -> u128 {
            self.dapp_stake_default
        }

        /// Register a provider, their service origin and fee
        #[ink(message)]
        pub fn provider_register(
            &mut self,
            service_origin: Hash,
            fee: u32,
            payee: Payee,
            provider_account: AccountId,
        ) -> Result<(), Error> {
            let balance: u128 = 0;
            // this function is for registration only
            if self.providers.get(&provider_account).is_some() {
                return Ok(());
            }
            // prevent duplicate service origins
            if self.service_origins.get(&service_origin).is_some() {
                return Err(Error::ProviderServiceOriginUsed);
            }
            // add a new provider
            let provider = Provider {
                status: GovernanceStatus::Deactivated,
                balance,
                fee,
                service_origin,
                dataset_id: Hash::default(),
                dataset_id_content: Hash::default(),
                payee,
            };
            self.providers.insert(provider_account, &provider);
            self.service_origins.insert(service_origin, &());
            let mut provider_accounts_map = self
                .provider_accounts
                .get(GovernanceStatus::Deactivated)
                .unwrap_or_default();
            provider_accounts_map.insert(provider_account);
            self.provider_accounts
                .insert(GovernanceStatus::Deactivated, &provider_accounts_map);
            self.env().emit_event(ProviderRegister {
                account: provider_account,
            });
            Ok(())
        }

        /// Update an existing provider, their service origin, fee and deposit funds
        #[ink(message)]
        #[ink(payable)]
        pub fn provider_update(
            &mut self,
            service_origin: Hash,
            fee: u32,
            payee: Payee,
            provider_account: AccountId,
        ) -> Result<(), Error> {
            let caller = self.env().caller();

            if caller != provider_account {
                return Err(Error::NotAuthorised);
            }

            // this function is for updating only, not registering
            if self.providers.get(&provider_account).is_none() {
                return Err(Error::ProviderDoesNotExist);
            }

            let existing = self.get_provider_details(provider_account).unwrap();

            // prevent duplicate service origins
            if existing.service_origin != service_origin {
                if self.service_origins.get(service_origin).is_some() {
                    return Err(Error::ProviderServiceOriginUsed);
                } else {
                    self.service_origins.remove(existing.service_origin);
                    self.service_origins.insert(service_origin, &());
                }
            }

            let old_status = existing.status;
            let mut new_status = existing.status;
            let balance = existing.balance + self.env().transferred_value();

            if balance >= self.provider_stake_default && existing.dataset_id != Hash::default() {
                new_status = GovernanceStatus::Active;
            }

            // update an existing provider
            let provider = Provider {
                status: new_status,
                balance,
                fee,
                service_origin,
                dataset_id: existing.dataset_id,
                dataset_id_content: existing.dataset_id_content,
                payee,
            };

            self.provider_change_status(provider_account, old_status, new_status);
            self.providers.insert(provider_account, &provider);

            self.env().emit_event(ProviderUpdate {
                account: provider_account,
            });
            Ok(())
        }

        /// Switch the `provider_account` between indexes in `self.provider_accounts`
        fn provider_change_status(
            &mut self,
            provider_account: AccountId,
            current_provider_status: GovernanceStatus,
            new_status: GovernanceStatus,
        ) {
            if current_provider_status != new_status {
                // Retrieve indexes from storage mapping
                let mut current_status_provider_accounts = self
                    .provider_accounts
                    .get(current_provider_status)
                    .unwrap_or_default();
                let mut new_status_provider_accounts =
                    self.provider_accounts.get(new_status).unwrap_or_default();

                // Move provider to the correct index
                current_status_provider_accounts.remove(&provider_account);
                new_status_provider_accounts.insert(provider_account);

                // Store mapping
                self.provider_accounts
                    .insert(current_provider_status, &current_status_provider_accounts);
                self.provider_accounts
                    .insert(new_status, &new_status_provider_accounts);
            }
        }

        /// De-Register a provider by setting their status to Deactivated
        #[ink(message)]
        pub fn provider_deregister(&mut self, provider_account: AccountId) -> Result<(), Error> {
            let caller = self.env().caller();
            if caller == provider_account {
                // if self.operators.get(&caller) {

                // Get provider
                let mut provider = self.providers.get(&provider_account).unwrap();

                // Update provider status
                self.provider_change_status(
                    provider_account,
                    provider.status,
                    GovernanceStatus::Deactivated,
                );
                provider.status = GovernanceStatus::Deactivated;
                self.providers.insert(provider_account, &provider);

                self.env().emit_event(ProviderDeregister {
                    account: provider_account,
                });
                //}
            } else {
                return Err(Error::NotAuthorised);
            }
            Ok(())
        }

        /// Unstake and deactivate the provider's service, returning stake
        #[ink(message)]
        #[ink(payable)]
        pub fn provider_unstake(&mut self) -> Result<(), Error> {
            let caller = self.env().caller();
            if self.providers.get(&caller).is_some() {
                let provider = self.get_provider_details(caller)?;
                let balance = provider.balance;
                if balance > 0 {
                    self.env().transfer(caller, balance).ok();
                    self.provider_deregister(caller)?;
                    self.env().emit_event(ProviderUnstake {
                        account: caller,
                        value: balance,
                    });
                }
            } else {
                return Err(Error::ProviderDoesNotExist);
            }
            Ok(())
        }

        /// Add a new data set
        #[ink(message)]
        pub fn provider_add_dataset(
            &mut self,
            dataset_id: Hash,
            dataset_id_content: Hash,
        ) -> Result<(), Error> {
            if dataset_id == dataset_id_content {
                return Err(Error::DatasetIdSolutionsSame);
            }
            let provider_id = self.env().caller();
            // the calling account must belong to the provider
            self.validate_provider_exists_and_has_funds(provider_id)?;
            let dataset = CaptchaData {
                provider: provider_id,
                dataset_id,
                captcha_type: 0,
            };

            // create a new id and insert details of the new captcha data set if it doesn't exist
            if self.captcha_data.get(dataset_id).is_none() {
                self.captcha_data.insert(dataset_id, &dataset);
            }

            // set the captcha data id on the provider
            let mut provider = self.providers.get(&provider_id).unwrap();
            provider.dataset_id = dataset_id;
            provider.dataset_id_content = dataset_id_content;
            let old_status = provider.status;

            // change the provider status to active if it was not active
            if provider.status != GovernanceStatus::Active
                && provider.balance >= self.provider_stake_default
                && dataset_id != Hash::default()
            {
                provider.status = GovernanceStatus::Active;
                self.provider_change_status(provider_id, old_status, provider.status);
            }

            self.providers.insert(provider_id, &provider);

            // emit event
            self.env().emit_event(ProviderAddDataset {
                account: provider_id,
                dataset_id,
                dataset_id_content,
            });

            Ok(())
        }

        /// Register a dapp
        #[ink(message)]
<<<<<<< HEAD
        pub fn dapp_register(
            &mut self,
            contract: AccountId,
        ) {
=======
        pub fn dapp_register(&mut self, contract: AccountId, optional_owner: Option<AccountId>) {
>>>>>>> d0a6a5fb
            let caller = self.env().caller();
            // the caller is made the owner of the contract
            let owner = caller;
            let transferred = self.env().transferred_value();
            // enforces a one to one relation between caller and dapp
            if self.dapps.get(&contract).is_none() {
                // mark the account as suspended if it is new and no funds have been transferred
                let status = if transferred >= self.dapp_stake_default {
                    GovernanceStatus::Active
                } else {
                    GovernanceStatus::Suspended
                };
                let dapp = Dapp {
                    status,
                    balance: transferred,
                    owner,
                    min_difficulty: 1,
                };
                // keying on contract allows owners to own many contracts
                self.dapps.insert(contract, &dapp);
                self.dapp_accounts.push(contract);
                // emit event
                self.env().emit_event(DappRegister {
                    contract,
                    owner,
                    value: transferred,
                });
            } else {
                // dapp exists so update it instead
                self.dapp_update(owner, transferred, contract, caller);
            }
        }

        /// Update a dapp with new funds, setting status as appropriate
        fn dapp_update(
            &mut self,
            owner: AccountId,
            transferred: u128,
            contract: AccountId,
            caller: AccountId,
        ) {
            if self.dapps.get(&contract).is_some() {
                let mut dapp = self.dapps.get(&contract).unwrap();
                // only allow the owner to make changes to the dapp (including funding?!)
                if dapp.owner == caller {
                    let total = dapp.balance + transferred;
                    dapp.balance = total;
                    dapp.owner = owner;
                    if dapp.balance >= self.dapp_stake_default {
                        dapp.status = GovernanceStatus::Active;
                    } else {
                        dapp.status = GovernanceStatus::Suspended;
                    }
                    self.dapps.insert(contract, &dapp);
                    // emit event
                    self.env().emit_event(DappUpdate {
                        contract,
                        owner,
                        value: total,
                    });
                } else {
                    //return the transferred balance to the caller as they do not own the contract
                    self.env().transfer(caller, transferred).ok();
                }
            }
        }

        /// Fund dapp account to pay for services, if the Dapp caller is registered in self.dapps
        #[ink(message)]
        #[ink(payable)]
        pub fn dapp_fund(&mut self, contract: AccountId) {
            let caller = self.env().caller();
            let transferred = self.env().transferred_value();
            if self.dapps.get(&contract).is_some() {
                let mut dapp = self.dapps.get(&contract).unwrap();
                let total = dapp.balance + transferred;
                dapp.balance = total;
                if dapp.balance > 0 {
                    dapp.status = GovernanceStatus::Active;
                    self.env().emit_event(DappFund {
                        contract,
                        value: total,
                    });
                } else {
                    // Suspended as dapp has no funds
                    dapp.status = GovernanceStatus::Suspended;
                }
                self.dapps.insert(contract, &dapp);
            } else {
                //return the transferred balance to the caller
                self.env().transfer(caller, transferred).ok();
            }
        }

        /// Cancel services as a dapp, returning remaining tokens
        #[ink(message)]
        pub fn dapp_cancel(&mut self, contract: AccountId) -> Result<(), Error> {
            let caller = self.env().caller();

            if self.dapps.get(&contract).is_none() {
                return Err(Error::DappDoesNotExist);
            }
            let dapp = self.get_dapp_details(contract)?;

            if dapp.owner != caller {
                return Err(Error::NotAuthorised);
            }

            let balance = dapp.balance;
            if dapp.balance > 0 {
                self.env().transfer(caller, dapp.balance).ok();
            }
            self.dapp_deregister(contract);
            self.env().emit_event(DappCancel {
                contract,
                value: balance,
            });

            Ok(())
        }

        /// De-Register a dapp by setting their status to Deactivated and their balance to 0
        fn dapp_deregister(&mut self, dapp_account: AccountId) {
            let mut dapp = self.dapps.get(&dapp_account).unwrap();
            dapp.status = GovernanceStatus::Deactivated;
            dapp.balance = 0;
            self.dapps.insert(dapp_account, &dapp);
        }

        /// Submit a captcha solution commit
        #[ink(message)]
        pub fn dapp_user_commit(
            &mut self,
            contract: AccountId,
            dataset_id: Hash,
            user_merkle_tree_root: Hash,
            provider: AccountId,
            dapp_user: AccountId,
            status_option: Option<CaptchaStatus>,
        ) -> Result<(), Error> {
            let caller = self.env().caller();

            // Guard against dapp submitting a commit on behalf of a user
            if self.dapps.get(&caller).is_some() {
                ink::env::debug_println!("{}", "NotAuthorised");
                return Err(Error::NotAuthorised);
            }

            // Guard against incorrect data being submitted
            self.get_captcha_data(dataset_id)?;

            // Guard against solution commitment being submitted more than once
            if self
                .captcha_solution_commitments
                .get(user_merkle_tree_root)
                .is_some()
            {
                debug!("{}", "CaptchaSolutionCommitmentExists");
                //return Err(Error::CaptchaSolutionCommitmentExists);
                return Ok(());
            }

            // Guard against inactive dapps and providers
            self.validate_dapp(contract)?;
            self.validate_provider_active(provider)?;

            // Create and insert the commitment
            let commitment = CaptchaSolutionCommitment {
                account: dapp_user,
                dataset_id,
                status: CaptchaStatus::Pending,
                contract,
                provider,
                completed_at: self.env().block_timestamp(),
            };

            // Insert the commitment and mark as approved or disapproved if a Provider is the caller
            let provider_details = self.get_provider_details(caller);
            if provider_details.clone().ok().is_some() {
                // Provider is not the caller
                if caller != provider {
                    // Provider cannot submit dapp user commits on behalf of another provider
                    ink::env::debug_println!("{}", "NotAuthorised");
                    return Err(Error::NotAuthorised);
                }
                self.create_new_dapp_user(dapp_user);
                self.captcha_solution_commitments
                    .insert(user_merkle_tree_root, &commitment);

                // call provider_approve or provider_disapprove depending on whether the status is Approved or Disapproved
                match status_option.unwrap_or(CaptchaStatus::Pending) {
                    CaptchaStatus::Approved => self.provider_approve(user_merkle_tree_root, 0)?,
                    CaptchaStatus::Disapproved => {
                        self.provider_disapprove(user_merkle_tree_root)?
                    }
                    _ => {}
                }
            // Insert the commitment
            } else {
                self.create_new_dapp_user(dapp_user);
                self.captcha_solution_commitments
                    .insert(user_merkle_tree_root, &commitment);
            }
            self.env().emit_event(DappUserCommit {
                account: caller,
                merkle_tree_root: user_merkle_tree_root,
                contract,
                dataset_id: dataset_id,
            });
            Ok(())
        }

        /// Create a new dapp user if they do not already exist
        fn create_new_dapp_user(&mut self, account: AccountId) {
            // create the user and add to our list of dapp users
            if self.dapp_users.get(account).is_none() {
                let user = User {
                    correct_captchas: 0,
                    incorrect_captchas: 0,
                    last_correct_captcha: 0,
                    last_correct_captcha_dapp_id: [0; 32].into(),
                };
                self.dapp_users.insert(account, &user);
                self.dapp_user_accounts.push(account);
            }
        }

        /// Approve a solution commitment, increment correct captchas, and refund the users tx fee
        #[ink(message)]
        pub fn provider_approve(
            &mut self,
            captcha_solution_commitment_id: Hash,
            transaction_fee: Balance,
        ) -> Result<(), Error> {
            let caller = self.env().caller();
            self.validate_provider_active(caller)?;
            // Guard against incorrect solution id
            let commitment =
                self.get_captcha_solution_commitment(captcha_solution_commitment_id)?;
            if commitment.provider != caller {
                return Err(Error::NotAuthorised);
            }
            self.validate_dapp(commitment.contract)?;

            self.get_dapp_user(commitment.account)?;

            // get the mutables
            let mut commitment_mut = self
                .captcha_solution_commitments
                .get(&captcha_solution_commitment_id)
                .unwrap();
            let mut user = self.dapp_users.get(&commitment.account).unwrap();

            // only make changes if commitment is Pending approval or disapproval
            if commitment_mut.status == CaptchaStatus::Pending {
                commitment_mut.status = CaptchaStatus::Approved;
                user.correct_captchas += 1;
                user.last_correct_captcha = commitment.completed_at;
                user.last_correct_captcha_dapp_id = commitment.contract;
                self.captcha_solution_commitments
                    .insert(captcha_solution_commitment_id, &commitment_mut);
                self.dapp_users.insert(&commitment.account, &user);
                self.pay_fee(&caller, &commitment.contract)?;
                self.refund_transaction_fee(commitment, transaction_fee)?;
                self.env().emit_event(ProviderApprove {
                    captcha_solution_commitment_id,
                });
            }

            Ok(())
        }

        /// Disapprove a solution commitment and increment incorrect captchas
        #[ink(message)]
        pub fn provider_disapprove(
            &mut self,
            captcha_solution_commitment_id: Hash,
        ) -> Result<(), Error> {
            let caller = self.env().caller();
            self.validate_provider_active(caller)?;
            // Guard against incorrect solution id
            let commitment =
                self.get_captcha_solution_commitment(captcha_solution_commitment_id)?;
            if commitment.provider != caller {
                return Err(Error::NotAuthorised);
            }
            self.validate_dapp(commitment.contract)?;
            // Check the user exists
            self.get_dapp_user(commitment.account)?;

            // get the mutables
            let mut commitment_mut = self
                .captcha_solution_commitments
                .get(&captcha_solution_commitment_id)
                .unwrap();
            let mut user = self.dapp_users.get(&commitment.account).unwrap();

            // only make changes if commitment is Pending approval or disapproval
            if commitment_mut.status == CaptchaStatus::Pending {
                commitment_mut.status = CaptchaStatus::Disapproved;
                user.incorrect_captchas += 1;
                self.captcha_solution_commitments
                    .insert(captcha_solution_commitment_id, &commitment_mut);
                self.dapp_users.insert(&commitment.account, &user);
                self.pay_fee(&caller, &commitment.contract)?;
                self.env().emit_event(ProviderDisapprove {
                    captcha_solution_commitment_id,
                });
            }

            Ok(())
        }

        /// Transfer a balance from a provider to a dapp or from a dapp to a provider,
        fn pay_fee(
            &mut self,
            provider_account: &AccountId,
            dapp_account: &AccountId,
        ) -> Result<(), Error> {
            let mut provider = self.providers.get(provider_account).unwrap();
            if provider.fee != 0 {
                let mut dapp = self.dapps.get(dapp_account).unwrap();

                let fee = Balance::from(provider.fee);
                if provider.payee == Payee::Provider {
                    provider.balance += fee;
                    dapp.balance -= fee;
                }
                if provider.payee == Payee::Dapp {
                    provider.balance -= fee;
                    dapp.balance += fee;
                }
                self.providers.insert(*provider_account, &provider);
                self.dapps.insert(*dapp_account, &dapp);
            }
            Ok(())
        }

        /// Transfer a refund fee from payer account to user account
        /// Payee == Provider => Dapp pays solve fee and Dapp pays Dapp User tx fee
        /// Payee == Dapp => Provider pays solve fee and Provider pays Dapp Use
        fn refund_transaction_fee(
            &mut self,
            commitment: CaptchaSolutionCommitment,
            amount: Balance,
        ) -> Result<(), Error> {
            if self.env().balance() < amount {
                return Err(Error::ContractInsufficientFunds);
            }
            if amount > 0 {
                let mut provider = self.providers.get(&commitment.provider).unwrap();
                let mut dapp = self.dapps.get(&commitment.contract).unwrap();
                if provider.payee == Payee::Provider {
                    if dapp.balance < amount {
                        return Err(Error::DappInsufficientFunds);
                    }
                    dapp.balance -= amount;
                    self.dapps.insert(commitment.contract, &dapp);
                } else {
                    if provider.balance < amount {
                        return Err(Error::ProviderInsufficientFunds);
                    }
                    provider.balance -= amount;
                    self.providers.insert(commitment.provider, &provider);
                }
                if self.env().transfer(commitment.account, amount).is_err() {
                    return Err(Error::ContractTransferFailed);
                }
            }
            Ok(())
        }

        /// Checks if the user is a human (true) as they have a solution rate higher than a % threshold or a bot (false)
        /// Threshold is decided by the calling user
        #[ink(message)]
        pub fn dapp_operator_is_human_user(&self, user: AccountId, threshold: u8) -> bool {
            match self.get_dapp_user(user) {
                Err(_e) => return false,
                Ok(user) =>
                // determine if correct captchas is greater than or equal to threshold
                {
                    user.correct_captchas * 100 / (user.correct_captchas + user.incorrect_captchas)
                        >= threshold.into()
                }
            }
        }

        #[ink(message)]
        pub fn dapp_operator_last_correct_captcha(
            &self,
            user: AccountId,
        ) -> Result<LastCorrectCaptcha, Error> {
            let user = self.get_dapp_user(user)?;

            Ok(LastCorrectCaptcha {
                before_ms: u32::try_from(self.env().block_timestamp() - user.last_correct_captcha)
                    .unwrap(),
                dapp_id: user.last_correct_captcha_dapp_id,
            })
        }

        // Disputes and governance messages

        /// Add an operator
        #[ink(message)]
        pub fn add_prosopo_operator(&mut self, operator_account: AccountId) {
            let caller = self.env().caller();
            if self.operators.get(&caller).is_some() {
                let operator = Operator {
                    status: GovernanceStatus::Active,
                };
                self.operators.insert(operator_account, &operator);
                self.operator_accounts.push(operator_account);
            }
        }

        // Informational / Validation functions

        fn validate_provider_exists_and_has_funds(
            &self,
            provider_id: AccountId,
        ) -> Result<Provider, Error> {
            if self.providers.get(&provider_id).is_none() {
                debug!("{}", "ProviderDoesNotExist");
                return Err(Error::ProviderDoesNotExist);
            }
            let provider = self.get_provider_details(provider_id)?;
            if provider.balance < self.provider_stake_default {
                debug!("{}", "ProviderInsufficientFunds");
                return Err(Error::ProviderInsufficientFunds);
            }
            Ok(provider)
        }

        fn validate_provider_active(&self, provider_id: AccountId) -> Result<Provider, Error> {
            let provider = self.validate_provider_exists_and_has_funds(provider_id)?;
            if provider.status != GovernanceStatus::Active {
                debug!("{}", "ProviderInactive");
                return Err(Error::ProviderInactive);
            }
            Ok(provider)
        }

        fn validate_dapp(&self, contract: AccountId) -> Result<(), Error> {
            // Guard against dapps using service that are not registered
            if self.dapps.get(&contract).is_none() {
                debug!("{}", "DappDoesNotExist");
                return Err(Error::DappDoesNotExist);
            }
            // Guard against dapps using service that are Suspended or Deactivated
            let dapp = self.get_dapp_details(contract)?;
            if dapp.status != GovernanceStatus::Active {
                debug!("{}", "DappInactive");
                return Err(Error::DappInactive);
            }
            // Make sure the Dapp can pay the transaction fees of the user and potentially the
            // provider, if their fee > 0
            if dapp.balance <= self.dapp_stake_default {
                debug!("{}", "DappInsufficientFunds");
                return Err(Error::DappInsufficientFunds);
            }
            Ok(())
        }

        /// Get a single captcha dataset
        ///
        /// Returns an error if the dapp does not exist
        #[ink(message)]
        pub fn get_captcha_data(&self, dataset_id: Hash) -> Result<CaptchaData, Error> {
            if self.captcha_data.get(&dataset_id).is_none() {
                debug!("{}", "CaptchaDatasetDoesNotExist");
                return Err(Error::CaptchaDataDoesNotExist);
            }
            let captcha_data = self.captcha_data.get(&dataset_id);
            Ok(captcha_data.unwrap())
        }

        /// Get a solution commitment
        ///
        /// Returns an error if the commitment does not exist
        #[ink(message)]
        pub fn get_captcha_solution_commitment(
            &self,
            captcha_solution_commitment_id: Hash,
        ) -> Result<CaptchaSolutionCommitment, Error> {
            if self
                .captcha_solution_commitments
                .get(&captcha_solution_commitment_id)
                .is_none()
            {
                return Err(Error::CaptchaSolutionCommitmentDoesNotExist);
            }
            let commitment = self
                .captcha_solution_commitments
                .get(&captcha_solution_commitment_id)
                .unwrap();

            Ok(commitment)
        }

        /// Get a dapp user
        ///
        /// Returns an error if the user does not exist
        #[ink(message)]
        pub fn get_dapp_user(&self, dapp_user_id: AccountId) -> Result<User, Error> {
            if self.dapp_users.get(&dapp_user_id).is_none() {
                debug!("{}", "DappUserDoesNotExist");
                return Err(Error::DappUserDoesNotExist);
            }
            Ok(self.dapp_users.get(&dapp_user_id).unwrap())
        }

        /// Get a single provider's details
        ///
        /// Returns an error if the user does not exist
        #[ink(message)]
        pub fn get_provider_details(&self, accountid: AccountId) -> Result<Provider, Error> {
            if self.providers.get(&accountid).is_none() {
                debug!("{}", "ProviderDoesNotExist");
                return Err(Error::ProviderDoesNotExist);
            }
            let provider = self.providers.get(&accountid);
            Ok(provider.unwrap())
        }

        /// Get a single dapps details
        ///
        /// Returns an error if the dapp does not exist
        #[ink(message)]
        pub fn get_dapp_details(&self, contract: AccountId) -> Result<Dapp, Error> {
            if self.dapps.get(&contract).is_none() {
                debug!("{}", "DappDoesNotExist");
                return Err(Error::DappDoesNotExist);
            }
            let dapp = self.dapps.get(&contract);
            Ok(dapp.unwrap())
        }

        /// Returns the account balance for the specified `dapp`.
        ///
        /// Returns `0` if the account does not exist.
        #[ink(message)]
        pub fn get_dapp_balance(&self, dapp: AccountId) -> Balance {
            return match self.get_dapp_details(dapp) {
                Ok(v) => v.balance,
                Err(_e) => Balance::from(0_u32),
            };
        }

        /// Returns the account balance for the specified `provider`.
        ///
        /// Returns `0` if the account does not exist.
        #[ink(message)]
        pub fn get_provider_balance(&self, provider: AccountId) -> Balance {
            return match self.get_provider_details(provider) {
                Ok(v) => v.balance,
                Err(_e) => Balance::from(0_u32),
            };
        }

        /// List providers given an array of account id
        ///
        /// Returns empty if none were matched
        #[ink(message)]
        pub fn list_providers_by_ids(&self, provider_ids: Vec<AccountId>) -> Vec<Provider> {
            let mut providers = Vec::new();
            for provider_id in provider_ids {
                let provider = self.providers.get(provider_id);
                if provider.is_none() {
                    continue;
                }
                providers.push(provider.unwrap())
            }
            providers
        }

        /// List providers given an array of status
        ///
        /// Returns empty if none were matched
        #[ink(message)]
        pub fn list_providers_by_status(&self, statuses: Vec<GovernanceStatus>) -> Vec<Provider> {
            let mut providers = Vec::<Provider>::new();
            for status in statuses {
                let providers_set = self.provider_accounts.get(status);
                if providers_set.is_none() {
                    continue;
                }
                let provider_ids = providers_set.unwrap().into_iter().collect();
                providers.append(&mut self.list_providers_by_ids(provider_ids));
            }
            providers
        }

        /// Get a random active provider
        ///
        /// Returns error if no active providers is found
        #[ink(message)]
        pub fn get_random_active_provider(
            &self,
            user_account: AccountId,
            dapp_contract_account: AccountId,
        ) -> Result<RandomProvider, Error> {
            self.validate_dapp(dapp_contract_account)?;
            let active_providers = self
                .provider_accounts
                .get(GovernanceStatus::Active)
                .unwrap();
            let max = active_providers.len();
            if max == 0 {
                return Err(Error::NoActiveProviders);
            }
            let index = self.get_random_number(max as u128, user_account);
            let provider_id = active_providers.into_iter().nth(index as usize).unwrap();
            let provider = self.providers.get(provider_id);
            if provider.is_none() {
                return Err(Error::NoActiveProviders);
            }

            Ok(RandomProvider {
                provider_id,
                provider: provider.unwrap(),
                block_number: self.env().block_number(),
            })
        }

        /// Get the AccountIds of all Providers ever registered
        ///
        /// Returns {Vec<AccountId>}
        #[ink(message)]
        pub fn get_all_provider_ids(&self) -> Vec<AccountId> {
            let mut provider_ids = Vec::<AccountId>::new();
            for status in [
                GovernanceStatus::Active,
                GovernanceStatus::Suspended,
                GovernanceStatus::Deactivated,
            ] {
                let providers_set = self.provider_accounts.get(status);
                if providers_set.is_none() {
                    continue;
                }
                provider_ids.append(&mut providers_set.unwrap().into_iter().collect());
            }
            provider_ids
        }

        /// Get a random number from 0 to `len` - 1 inclusive. The user account is added to the seed for additional random entropy.
        #[ink(message)]
        pub fn get_random_number(&self, len: u128, user_account: AccountId) -> u128 {
            if len <= 0 {
                panic!("Cannot generate a random number for a length of 0 or less");
            }
            // build a random seed from user account, block number, block timestamp and (TODO) block hash
            const BLOCK_NUMBER_SIZE: usize = 4;
            const BLOCK_TIMESTAMP_SIZE: usize = 8;
            const USER_ACCOUNT_SIZE: usize = 32;
            let block_number: u32 = self.env().block_number();
            let block_timestamp: u64 = self.env().block_timestamp();
            let user_account_bytes: &[u8; USER_ACCOUNT_SIZE] = user_account.as_ref();
            // pack all the data into a single byte array
            let block_number_arr: [u8; BLOCK_NUMBER_SIZE] = block_number.to_le_bytes();
            let block_timestamp_arr: [u8; BLOCK_TIMESTAMP_SIZE] = block_timestamp.to_le_bytes();
            let tmp: [u8; USER_ACCOUNT_SIZE + BLOCK_NUMBER_SIZE] =
                concat_u8(&user_account_bytes, &block_number_arr);
            let bytes: [u8; BLOCK_TIMESTAMP_SIZE + BLOCK_NUMBER_SIZE + USER_ACCOUNT_SIZE] =
                concat_u8(&tmp, &block_timestamp_arr);
            // hash to ensure small changes (e.g. in the block timestamp) result in large change in the seed
            let mut hash_output = <Blake2x128 as HashOutput>::Type::default();
            <Blake2x128 as CryptoHash>::hash(&bytes, &mut hash_output);
            // the random number can be derived from the hash
            let next = u128::from_le_bytes(hash_output);
            // use modulo to get a number between 0 (inclusive) and len (exclusive)
            // e.g. if len = 10 then range would be 0-9
            let next_mod = next % len;
            next_mod
        }

        /// Get a random number from 0 to `len` - 1 inclusive. Uses the caller account for additional random entropy.
        #[ink(message)]
        pub fn get_random_number_caller(&self, len: u128) -> u128 {
            self.get_random_number(len, self.env().caller())
        }
    }

    /// Unit tests in Rust are normally defined within such a `#[cfg(test)]`
    /// module and test functions are marked with a `#[test]` attribute.
    /// ************** READ BEFORE TESTING *******************
    /// The below code is technically just normal Rust code.
    /// Therefore you can use println!() as usual, but by default stdout is only shown for tests which fail.
    /// Run the tests via `cargo test` (no need for `cargo contract`!)
    /// *********************************
    #[cfg(test)]
    #[cfg_attr(
        debug_assertions,
        allow(
            dead_code,
            unused_imports,
            unused_variables,
            unused_mut,
            unused_must_use,
            non_upper_case_globals,
            non_shorthand_field_patterns
        )
    )]
    mod tests {
        use ink;
        use ink::env::hash::Blake2x256;
        use ink::env::hash::CryptoHash;
        use ink::env::hash::HashOutput;

        use crate::prosopo::Error::{ProviderInactive, ProviderInsufficientFunds};

        /// Imports all the definitions from the outer scope so we can use them here.
        use super::*;

        type Event = <Prosopo as ::ink::reflect::ContractEventBase>::Type;

        const STAKE_DEFAULT: u128 = 1000000000000;

        /// We test if the default constructor does its job.
        #[ink::test]
        fn test_default_works() {
            let operator_account = AccountId::from([0x1; 32]);
            let contract = Prosopo::default(operator_account, STAKE_DEFAULT, STAKE_DEFAULT);
            assert!(contract.operators.get(&operator_account).is_some());
            assert!(contract.operator_accounts.contains(&operator_account));
        }

        /// Assert contract provider minimum stake default set from constructor.
        #[ink::test]
        pub fn test_provider_stake_default() {
            let operator_account = AccountId::from([0x1; 32]);
            let contract = Prosopo::default(operator_account, STAKE_DEFAULT, STAKE_DEFAULT);
            let provider_stake_default: u128 = contract.get_provider_stake_default();
            assert!(STAKE_DEFAULT.eq(&provider_stake_default));
        }

        /// Assert contract dapp minimum stake default set from constructor.
        #[ink::test]
        pub fn test_dapp_stake_default() {
            let operator_account = AccountId::from([0x1; 32]);
            let contract = Prosopo::default(operator_account, STAKE_DEFAULT, STAKE_DEFAULT);
            let dapp_stake_default: u128 = contract.get_dapp_stake_default();
            assert!(STAKE_DEFAULT.eq(&dapp_stake_default));
        }

        /// Test provider register
        #[ink::test]
        fn test_provider_register() {
            let operator_account = AccountId::from([0x1; 32]);
            let mut contract = Prosopo::default(operator_account, STAKE_DEFAULT, STAKE_DEFAULT);
            let provider_account = AccountId::from([0x2; 32]);
            let service_origin = str_to_hash("https://localhost:2424".to_string());
            let fee: u32 = 0;
            contract.provider_register(service_origin, fee, Payee::Provider, provider_account);
            assert!(contract.providers.get(&provider_account).is_some());
            assert!(contract
                .provider_accounts
                .get(GovernanceStatus::Deactivated)
                .unwrap_or_default()
                .contains(&provider_account));
        }

        /// Test provider deregister
        #[ink::test]
        fn test_provider_deregister() {
            let operator_account = AccountId::from([0x1; 32]);
            let mut contract = Prosopo::default(operator_account, STAKE_DEFAULT, STAKE_DEFAULT);
            let provider_account = AccountId::from([0x2; 32]);
            let service_origin = str_to_hash("https://localhost:2424".to_string());
            let fee: u32 = 0;
            contract.provider_register(service_origin, fee, Payee::Provider, provider_account);
            assert!(contract.providers.get(&provider_account).is_some());
            contract.provider_deregister(provider_account);
            let provider_record = contract.providers.get(&provider_account).unwrap();
            assert!(provider_record.status == GovernanceStatus::Deactivated);
        }

        /// Test list providers
        #[ink::test]
        fn test_list_providers_by_ids() {
            let operator_account = AccountId::from([0x1; 32]);
            let mut contract = Prosopo::default(operator_account, STAKE_DEFAULT, STAKE_DEFAULT);
            let provider_account = AccountId::from([0x2; 32]);
            let service_origin = str_to_hash("https://localhost:2424".to_string());
            let fee: u32 = 0;
            contract.provider_register(service_origin, fee, Payee::Provider, provider_account);
            let registered_provider_account = contract.providers.get(&provider_account);
            assert!(registered_provider_account.is_some());
            let returned_list = contract.list_providers_by_ids(vec![provider_account]);
            assert!(returned_list == vec![registered_provider_account.unwrap()]);
        }

        // test get random number with zero length, i.e. no range to pick from
        #[ink::test]
        #[should_panic]
        fn test_get_random_number_zero_len() {
            let operator_account = AccountId::from([0x1; 32]);
            let contract = Prosopo::default(operator_account, STAKE_DEFAULT, STAKE_DEFAULT);
            contract.get_random_number(0, operator_account);
        }

        // Test get random number
        #[ink::test]
        fn test_get_random_number() {
            let operator_account = AccountId::from([0x1; 32]);
            let contract = Prosopo::default(operator_account, STAKE_DEFAULT, STAKE_DEFAULT);
            const len: usize = 10;
            let mut arr = [0; len];
            // get several random numbers, one per block
            for i in 0..len {
                let number = contract.get_random_number(100, operator_account);
                arr[i] = number;
                println!(
                    "{:?} {:?} {:?}",
                    number,
                    ink::env::block_number::<ink::env::DefaultEnvironment>(),
                    ink::env::block_timestamp::<ink::env::DefaultEnvironment>()
                );
                ink::env::test::advance_block::<ink::env::DefaultEnvironment>();
            }
            // check that the random numbers match precomputed values
            assert_eq!(&[58, 1, 45, 93, 87, 19, 99, 5, 66, 39], &arr);
        }

        /// Helper function for converting string to Hash
        fn str_to_hash(str: String) -> Hash {
            let mut result = Hash::default();
            let len_result = result.as_ref().len();
            let mut hash_output = <<Blake2x256 as HashOutput>::Type as Default>::default();
            <Blake2x256 as CryptoHash>::hash((&str).as_ref(), &mut hash_output);
            let copy_len = core::cmp::min(hash_output.len(), len_result);
            result.as_mut()[0..copy_len].copy_from_slice(&hash_output[0..copy_len]);
            result
        }

        /// Provider Register Helper
        fn generate_provider_data(id: u8, port: &str, fee: u32) -> (AccountId, Hash, u32) {
            let provider_account = AccountId::from([id; 32]);
            let service_origin = str_to_hash(format!("https://localhost:{}", port));

            (provider_account, service_origin, fee)
        }

        /// Test add operator
        #[ink::test]
        fn test_add_operator() {
            let operator_account = AccountId::from([0x1; 32]);
            let mut contract = Prosopo::default(operator_account, STAKE_DEFAULT, STAKE_DEFAULT);
            ink::env::test::set_caller::<ink::env::DefaultEnvironment>(operator_account);
            let operator_account_new = AccountId::from([0x2; 32]);
            contract.add_prosopo_operator(operator_account_new);
            assert!(contract.operator_accounts.contains(&operator_account_new));
            assert!(contract.operators.get(&operator_account_new).is_some());
        }

        /// Test provider register and update
        #[ink::test]
        fn test_provider_register_and_update() {
            let operator_account = AccountId::from([0x1; 32]);
            let mut contract = Prosopo::default(operator_account, STAKE_DEFAULT, STAKE_DEFAULT);
            let (provider_account, service_origin, fee) = generate_provider_data(0x2, "2424", 0);
            contract
                .provider_register(service_origin, fee, Payee::Provider, provider_account)
                .unwrap();
            assert!(contract.providers.get(&provider_account).is_some());
            assert!(contract
                .provider_accounts
                .get(GovernanceStatus::Deactivated)
                .unwrap()
                .contains(&provider_account));
            let service_origin = str_to_hash("https://localhost:4242".to_string());
            let fee: u32 = 100;
            ink::env::test::set_caller::<ink::env::DefaultEnvironment>(provider_account);
            let balance = 20000000000000;
            ink::env::test::set_value_transferred::<ink::env::DefaultEnvironment>(balance);
            contract.provider_update(service_origin, fee, Payee::Dapp, provider_account);
            assert!(contract
                .provider_accounts
                .get(GovernanceStatus::Deactivated)
                .unwrap()
                .contains(&provider_account));
            let provider = contract.providers.get(&provider_account).unwrap();
            assert_eq!(provider.service_origin, service_origin);
            assert_eq!(provider.fee, fee);
            assert_eq!(provider.payee, Payee::Dapp);
            assert_eq!(provider.balance, balance);
            assert_eq!(provider.status, GovernanceStatus::Deactivated);

            let emitted_events = ink::env::test::recorded_events().collect::<Vec<_>>();

            // first event is the register event, second event is the update
            assert_eq!(2, emitted_events.len());

            let event_provider_update = &emitted_events[1];

            let decoded_event_update =
                <Event as scale::Decode>::decode(&mut &event_provider_update.data[..])
                    .expect("encountered invalid contract event data buffer");

            if let Event::ProviderUpdate(ProviderUpdate { account }) = decoded_event_update {
                assert_eq!(
                    account, provider_account,
                    "encountered invalid ProviderUpdate.account"
                );
            } else {
                panic!("encountered unexpected event kind: expected a ProviderUpdate event");
            }
        }

        /// Test provider register with service_origin error
        #[ink::test]
        fn test_provider_register_with_service_origin_error() {
            let operator_account = AccountId::from([0x1; 32]);
            let mut contract = Prosopo::default(operator_account, STAKE_DEFAULT, STAKE_DEFAULT);

            let (provider_account, service_origin, fee) = generate_provider_data(0x2, "4242", 0);

            contract
                .provider_register(service_origin, fee, Payee::Provider, provider_account)
                .unwrap();

            // try creating the second provider and make sure the error is correct and that it doesn't exist
            let (provider_account, _, _) = generate_provider_data(0x3, "4242", 0);
            match contract.provider_register(service_origin, fee, Payee::Provider, provider_account)
            {
                Result::Err(Error::ProviderServiceOriginUsed) => {
                    assert!(true);
                }
                _ => {
                    assert!(false);
                }
            }
            assert!(contract.providers.get(&provider_account).is_none());
            assert!(!contract
                .provider_accounts
                .get(GovernanceStatus::Deactivated)
                .unwrap()
                .contains(&provider_account));
        }

        /// Test provider update with service_origin error
        #[ink::test]
        fn test_provider_update_with_service_origin_error() {
            let operator_account = AccountId::from([0x1; 32]);
            let mut contract = Prosopo::default(operator_account, STAKE_DEFAULT, STAKE_DEFAULT);

            let (provider_account, service_origin, fee) = generate_provider_data(0x2, "4242", 0);

            contract
                .provider_register(service_origin, fee, Payee::Provider, provider_account)
                .unwrap();

            let (provider_account, service_origin, fee) = generate_provider_data(0x3, "2424", 0);

            contract
                .provider_register(service_origin, fee, Payee::Provider, provider_account)
                .unwrap();

            let (_, service_origin, fee) = generate_provider_data(0x3, "4242", 100);

            ink::env::test::set_caller::<ink::env::DefaultEnvironment>(provider_account);
            let balance = 20000000000000;
            ink::env::test::set_value_transferred::<ink::env::DefaultEnvironment>(balance);

            // try updating the second provider and make sure the error is correct and that it didn't change
            match contract.provider_update(service_origin, fee, Payee::Dapp, provider_account) {
                Result::Err(Error::ProviderServiceOriginUsed) => {
                    assert!(true);
                }
                _ => {
                    assert!(false);
                }
            }

            let provider = contract.providers.get(&provider_account).unwrap();
            assert_ne!(provider.service_origin, service_origin);
            assert_ne!(provider.fee, fee);
            assert_ne!(provider.balance, balance);
            assert_ne!(provider.status, GovernanceStatus::Active);
        }

        /// Test provider unstake
        #[ink::test]
        fn test_provider_unstake() {
            let operator_account = AccountId::from([0x1; 32]);
            let mut contract = Prosopo::default(operator_account, STAKE_DEFAULT, STAKE_DEFAULT);
            let (provider_account, service_origin, fee) = generate_provider_data(0x2, "4242", 0);
            let balance: u128 = 10;
            ink::env::test::set_caller::<ink::env::DefaultEnvironment>(operator_account);
            contract
                .provider_register(service_origin, fee, Payee::Provider, provider_account)
                .ok();
            ink::env::test::set_account_balance::<ink::env::DefaultEnvironment>(
                provider_account,
                balance,
            );
            ink::env::test::set_caller::<ink::env::DefaultEnvironment>(provider_account);
            ink::env::test::set_value_transferred::<ink::env::DefaultEnvironment>(balance);
            contract.provider_update(service_origin, fee, Payee::Provider, provider_account);
            contract.provider_unstake().ok();
            let emitted_events = ink::env::test::recorded_events().collect::<Vec<_>>();

            // events are the register event (0), stake event(1), deregister(2) and the unstake event(3)

            assert_eq!(4, emitted_events.len());

            let event_unstake = &emitted_events[3];
            let decoded_event_unstake =
                <Event as scale::Decode>::decode(&mut &event_unstake.data[..])
                    .expect("encountered invalid contract event data buffer");

            if let Event::ProviderUnstake(ProviderUnstake { account, value }) =
                decoded_event_unstake
            {
                assert_eq!(
                    account, provider_account,
                    "encountered invalid ProviderUnstake.account"
                );
                assert_eq!(value, balance, "encountered invalid ProviderUnstake.value");
            } else {
                panic!("encountered unexpected event kind: expected a ProviderUnstake event");
            }
        }

        /// Test provider add data set
        #[ink::test]
        fn test_provider_add_dataset() {
            let operator_account = AccountId::from([0x1; 32]);
            let mut contract = Prosopo::default(operator_account, STAKE_DEFAULT, STAKE_DEFAULT);
            let (provider_account, service_origin, fee) = generate_provider_data(0x2, "4242", 0);
            let balance: u128 = 2000000000000;
            ink::env::test::set_caller::<ink::env::DefaultEnvironment>(operator_account);
            contract
                .provider_register(service_origin, fee, Payee::Provider, provider_account)
                .ok();
            ink::env::test::set_account_balance::<ink::env::DefaultEnvironment>(
                provider_account,
                balance,
            );
            ink::env::test::set_caller::<ink::env::DefaultEnvironment>(provider_account);
            ink::env::test::set_value_transferred::<ink::env::DefaultEnvironment>(balance);
            contract.provider_update(service_origin, fee, Payee::Provider, provider_account);
            let root1 = str_to_hash("merkle tree".to_string());
            let root2 = str_to_hash("merkle tree2".to_string());
            contract.provider_add_dataset(root1, root2).ok();
            let emitted_events = ink::env::test::recorded_events().collect::<Vec<_>>();

            // events are the register, stake, add data set
            assert_eq!(3, emitted_events.len());

            let event_unstake = &emitted_events[2];
            let decoded_event_unstake =
                <Event as scale::Decode>::decode(&mut &event_unstake.data[..])
                    .expect("encountered invalid contract event data buffer");

            if let Event::ProviderAddDataset(ProviderAddDataset {
                account,
                dataset_id: dataset_id,
                dataset_id_content: datset_id_content,
            }) = decoded_event_unstake
            {
                assert_eq!(
                    account, provider_account,
                    "encountered invalid ProviderAddDataset.account"
                );
                assert_eq!(
                    dataset_id, root1,
                    "encountered invalid ProviderAddDataset.dataset_id"
                );
            } else {
                panic!("encountered unexpected event kind: expected a ProviderAddDataset event");
            }
        }

        /// Test provider cannot add data set if inactive
        #[ink::test]
        fn test_provider_cannot_add_dataset_if_inactive() {
            let operator_account = AccountId::from([0x1; 32]);
            let mut contract = Prosopo::default(operator_account, STAKE_DEFAULT, STAKE_DEFAULT);
            let (provider_account, service_origin, fee) = generate_provider_data(0x2, "4242", 0);
            let balance: u128 = 10;
            ink::env::test::set_caller::<ink::env::DefaultEnvironment>(operator_account);
            contract
                .provider_register(service_origin, fee, Payee::Provider, provider_account)
                .ok();
            ink::env::test::set_account_balance::<ink::env::DefaultEnvironment>(
                provider_account,
                balance,
            );
            ink::env::test::set_caller::<ink::env::DefaultEnvironment>(provider_account);
            ink::env::test::set_value_transferred::<ink::env::DefaultEnvironment>(balance);
            let root1 = str_to_hash("merkle tree1".to_string());
            let root2 = str_to_hash("merkle tree2".to_string());
            let result = contract.provider_add_dataset(root1, root2).unwrap_err();
            assert_eq!(ProviderInsufficientFunds, result)
        }

        /// Test dapp register with zero balance transfer
        #[ink::test]
        fn test_dapp_register_zero_balance_transfer() {
            let operator_account = AccountId::from([0x1; 32]);
            let mut contract = Prosopo::default(operator_account, STAKE_DEFAULT, STAKE_DEFAULT);
            let caller = AccountId::from([0x2; 32]);
            let dapp_contract = AccountId::from([0x3; 32]);
            // Call from the dapp account
            ink::env::test::set_caller::<ink::env::DefaultEnvironment>(caller);
            // Don't transfer anything with the call
            let balance = 0;
            ink::env::test::set_value_transferred::<ink::env::DefaultEnvironment>(balance);
            contract.dapp_register(dapp_contract);
            assert!(contract.dapps.get(&dapp_contract).is_some());
            let dapp = contract.dapps.get(&dapp_contract).unwrap();
            assert_eq!(dapp.owner, caller);

            // account is marked as suspended as zero tokens have been paid
            assert_eq!(dapp.status, GovernanceStatus::Suspended);
            assert_eq!(dapp.balance, balance);
            assert!(contract.dapp_accounts.contains(&dapp_contract));
        }

        /// Test dapp register with positive balance transfer
        #[ink::test]
        fn test_dapp_register_positive_balance_transfer() {
            let operator_account = AccountId::from([0x1; 32]);
            let mut contract = Prosopo::default(operator_account, STAKE_DEFAULT, STAKE_DEFAULT);
            let caller = AccountId::from([0x2; 32]);
            let dapp_contract = AccountId::from([0x3; 32]);

            // Call from the dapp account
            ink::env::test::set_caller::<ink::env::DefaultEnvironment>(caller);

            // Transfer tokens with the call
            let balance = STAKE_DEFAULT;
            ink::env::test::set_value_transferred::<ink::env::DefaultEnvironment>(balance);

            // register the dapp
            contract.dapp_register(dapp_contract);
            // check the dapp exists in the hashmap
            assert!(contract.dapps.get(&dapp_contract).is_some());

            // check the various attributes are correct
            let dapp = contract.dapps.get(&dapp_contract).unwrap();
            assert_eq!(dapp.owner, caller);

            // account is marked as active as balance is now positive
            assert_eq!(dapp.status, GovernanceStatus::Active);
            assert_eq!(dapp.balance, balance);
            assert!(contract.dapp_accounts.contains(&dapp_contract));
        }

        /// Test dapp register and then update
        #[ink::test]
        fn test_dapp_register_and_update() {
            let operator_account = AccountId::from([0x1; 32]);
            let mut contract = Prosopo::default(operator_account, STAKE_DEFAULT, STAKE_DEFAULT);
            let caller = AccountId::from([0x2; 32]);
            let dapp_contract_account = AccountId::from([0x3; 32]);

            // Call from the dapp account
            ink::env::test::set_caller::<ink::env::DefaultEnvironment>(caller);

            // Transfer tokens with the call
            let balance_1 = STAKE_DEFAULT;
            ink::env::test::set_value_transferred::<ink::env::DefaultEnvironment>(balance_1);

            // register the dapp
            contract.dapp_register(dapp_contract_account);

            // check the dapp exists in the hashmap
            assert!(contract.dapps.get(&dapp_contract_account).is_some());

            // check the various attributes are correct
            let dapp = contract.dapps.get(&dapp_contract_account).unwrap();
            assert_eq!(dapp.owner, caller);

            // account is marked as active as tokens have been paid
            assert_eq!(dapp.status, GovernanceStatus::Active);
            assert_eq!(dapp.balance, balance_1);

            // Transfer tokens with the call
            let balance_2 = STAKE_DEFAULT;
            ink::env::test::set_value_transferred::<ink::env::DefaultEnvironment>(balance_2);

            // run the register function again for the same (caller, contract) pair, adding more
            // tokens and changing the client origin
            contract.dapp_register(dapp_contract_account);

            // check the various attributes are correct
            let dapp = contract.dapps.get(&dapp_contract_account).unwrap();

            // account is marked as active as tokens have been paid
            assert_eq!(dapp.status, GovernanceStatus::Active);
            assert_eq!(dapp.balance, balance_1 + balance_2);
            assert!(contract.dapp_accounts.contains(&dapp_contract_account));
        }

        /// Test dapp fund account
        #[ink::test]
        fn test_dapp_fund() {
            let operator_account = AccountId::from([0x1; 32]);
            let mut contract = Prosopo::default(operator_account, STAKE_DEFAULT, STAKE_DEFAULT);
            let caller = AccountId::from([0x2; 32]);
            let dapp_contract = AccountId::from([0x3; 32]);

            // Call from the dapp account
            ink::env::test::set_caller::<ink::env::DefaultEnvironment>(caller);

            // Transfer tokens with the register call
            let balance_1 = 100;
            ink::env::test::set_value_transferred::<ink::env::DefaultEnvironment>(balance_1);

            // register the dapp
            contract.dapp_register(dapp_contract);

            // Transfer tokens with the fund call
            let balance_2 = 200;
            ink::env::test::set_value_transferred::<ink::env::DefaultEnvironment>(balance_2);
            contract.dapp_fund(dapp_contract);

            // check the total account balance is correct
            let dapp = contract.dapps.get(&dapp_contract).unwrap();
            assert_eq!(dapp.balance, balance_1 + balance_2);
        }

        /// Test dapp cancel
        #[ink::test]
        fn test_dapp_cancel() {
            let operator_account = AccountId::from([0x1; 32]);
            let mut contract = Prosopo::default(operator_account, STAKE_DEFAULT, STAKE_DEFAULT);
            let caller = AccountId::from([0x2; 32]);
            let contract_account = AccountId::from([0x3; 32]);
            let callers_initial_balance =
                ink::env::test::get_account_balance::<ink::env::DefaultEnvironment>(caller)
                    .unwrap();

            // Call from the dapp account
            ink::env::test::set_caller::<ink::env::DefaultEnvironment>(caller);

            // Transfer tokens with the register call
            let balance = 200;
            ink::env::test::set_value_transferred::<ink::env::DefaultEnvironment>(balance);

            // register the dapp
            contract.dapp_register(contract_account);

            // Transfer tokens with the fund call
            contract.dapp_cancel(contract_account).ok();

            // check the funds are returned and the dapp's status is Deactivated
            let dapp = contract.dapps.get(&contract_account).unwrap();
            assert_eq!(dapp.status, GovernanceStatus::Deactivated);

            // Make sure the funds are returned to the caller
            assert_eq!(dapp.balance, 0);
            let callers_balance =
                ink::env::test::get_account_balance::<ink::env::DefaultEnvironment>(caller)
                    .unwrap();
            assert_eq!(callers_initial_balance + balance, callers_balance);
        }

        /// Test dapp user commit
        /// A dapp user can only commit a solution to the chain when there is at least one captcha
        /// provider and one dapp available.
        #[ink::test]
        fn test_dapp_user_commit() {
            let operator_account = AccountId::from([0x1; 32]);

            // initialise the contract
            let mut contract = Prosopo::default(operator_account, STAKE_DEFAULT, STAKE_DEFAULT);

            // Register the provider
            let provider_account = AccountId::from([0x2; 32]);
            let service_origin = str_to_hash("https://localhost:2424".to_string());
            let fee: u32 = 0;
            contract
                .provider_register(service_origin, fee, Payee::Provider, provider_account)
                .ok();

            // Call from the provider account to add data and stake tokens
            let balance = 2000000000000;
            ink::env::test::set_caller::<ink::env::DefaultEnvironment>(provider_account);
            let root1 = str_to_hash("merkle tree1".to_string());
            let root2 = str_to_hash("merkle tree2".to_string());
            ink::env::test::set_value_transferred::<ink::env::DefaultEnvironment>(balance);
            contract.provider_update(service_origin, fee, Payee::Provider, provider_account);
            // can only add data set after staking
            contract.provider_add_dataset(root1, root2).ok();

            // Register the dapp
            let dapp_user_account = AccountId::from([0x3; 32]);
            let dapp_contract_account = AccountId::from([0x4; 32]);

            // Call from the dapp contract account
            ink::env::test::set_caller::<ink::env::DefaultEnvironment>(dapp_contract_account);
            // Give the dap a balance
            let balance = 2000000000000;
            ink::env::test::set_value_transferred::<ink::env::DefaultEnvironment>(balance);
            contract.dapp_register(dapp_contract_account);

            // Call from the dapp user account
            ink::env::test::set_caller::<ink::env::DefaultEnvironment>(dapp_user_account);
            //Dapp User commit
            let user_root = str_to_hash("user merkle tree root".to_string());
            contract
                .dapp_user_commit(
                    dapp_contract_account,
                    root1,
                    user_root,
                    provider_account,
                    dapp_user_account,
                    None,
                )
                .ok();

            // check that the data is in the captcha_solution_commitments hashmap
            assert!(contract
                .captcha_solution_commitments
                .get(&user_root)
                .is_some());
        }

        /// Test provider approve
        #[ink::test]
        fn test_provider_approve() {
            let operator_account = AccountId::from([0x1; 32]);

            // initialise the contract
            let mut contract = Prosopo::default(operator_account, STAKE_DEFAULT, STAKE_DEFAULT);

            // Register the provider
            let (provider_account, service_origin, fee) = generate_provider_data(0x2, "4242", 0);
            contract
                .provider_register(service_origin, fee, Payee::Provider, provider_account)
                .unwrap();

            // Call from the provider account to add data and stake tokens
            let balance = 2000000000000;
            ink::env::test::set_caller::<ink::env::DefaultEnvironment>(provider_account);
            let root1 = str_to_hash("merkle tree1".to_string());
            let root2 = str_to_hash("merkle tree2".to_string());
            ink::env::test::set_value_transferred::<ink::env::DefaultEnvironment>(balance);
            contract.provider_update(service_origin, fee, Payee::Provider, provider_account);

            let provider = contract.providers.get(&provider_account).unwrap();
            // can only add data set after staking
            contract.provider_add_dataset(root1, root2).ok();

            // Register the dapp
            let dapp_caller_account = AccountId::from([0x3; 32]);
            let dapp_contract_account = AccountId::from([0x4; 32]);

            // Call from the dapp account
            ink::env::test::set_caller::<ink::env::DefaultEnvironment>(dapp_caller_account);
            // Give the dap a balance
            let balance = 2000000000000;
            ink::env::test::set_value_transferred::<ink::env::DefaultEnvironment>(balance);
            contract.dapp_register(dapp_contract_account);

            //Dapp User commit
            let dapp_user_account = AccountId::from([0x5; 32]);
            let user_root = str_to_hash("user merkle tree root".to_string());
            contract
                .dapp_user_commit(
                    dapp_contract_account,
                    root1,
                    user_root,
                    provider_account,
                    dapp_user_account,
                    None,
                )
                .ok();

            // Call from the provider account to mark the solution as approved
            ink::env::test::set_caller::<ink::env::DefaultEnvironment>(provider_account);
            let solution_id = user_root;
            contract.provider_approve(solution_id, 0);
            let commitment = contract
                .captcha_solution_commitments
                .get(&solution_id)
                .unwrap();
            assert_eq!(commitment.status, CaptchaStatus::Approved);
            let new_dapp_balance = contract.get_dapp_balance(dapp_contract_account);
            let new_provider_balance = contract.get_provider_balance(provider_account);
            assert_eq!(balance - Balance::from(fee), new_dapp_balance);
            assert_eq!(balance + Balance::from(fee), new_provider_balance);

            // Now make sure that the provider cannot later set the solution to disapproved and make
            // sure that the dapp balance is unchanged
            contract.provider_disapprove(solution_id);
            let commitment = contract
                .captcha_solution_commitments
                .get(&solution_id)
                .unwrap();
            assert_eq!(commitment.status, CaptchaStatus::Approved);
            assert_eq!(
                balance - Balance::from(fee),
                contract.get_dapp_balance(dapp_contract_account)
            );
            assert_eq!(
                balance + Balance::from(fee),
                contract.get_provider_balance(provider_account)
            );
        }

        /// Test provider cannot approve invalid solution id
        #[ink::test]
        fn test_provider_approve_invalid_id() {
            let operator_account = AccountId::from([0x1; 32]);

            // initialise the contract
            let mut contract = Prosopo::default(operator_account, STAKE_DEFAULT, STAKE_DEFAULT);

            // Register the provider
            let (provider_account, service_origin, fee) = generate_provider_data(0x2, "4242", 0);
            contract
                .provider_register(service_origin, fee, Payee::Provider, provider_account)
                .unwrap();

            // Call from the provider account to add data and stake tokens
            let balance = 2000000000000;
            ink::env::test::set_caller::<ink::env::DefaultEnvironment>(provider_account);
            let root1 = str_to_hash("merkle tree1".to_string());
            let root2 = str_to_hash("merkle tree2".to_string());
            ink::env::test::set_value_transferred::<ink::env::DefaultEnvironment>(balance);
            contract.provider_update(service_origin, fee, Payee::Provider, provider_account);
            // can only add data set after staking
            contract.provider_add_dataset(root1, root2).ok();

            // Register the dapp
            let dapp_caller_account = AccountId::from([0x3; 32]);
            let dapp_contract_account = AccountId::from([0x4; 32]);

            // Call from the dapp account
            ink::env::test::set_caller::<ink::env::DefaultEnvironment>(dapp_caller_account);
            // Give the dap a balance
            let balance = 2000000000000;
            ink::env::test::set_value_transferred::<ink::env::DefaultEnvironment>(balance);
            contract.dapp_register(dapp_contract_account);

            //Dapp User commit
            let dapp_user_account = AccountId::from([0x5; 32]);
            let user_root = str_to_hash("user merkle tree root".to_string());
            contract
                .dapp_user_commit(
                    dapp_contract_account,
                    root1,
                    user_root,
                    provider_account,
                    dapp_user_account,
                    None,
                )
                .ok();

            // Call from the provider account to mark the wrong solution as approved
            ink::env::test::set_caller::<ink::env::DefaultEnvironment>(provider_account);
            let solution_id = str_to_hash("id that does not exist".to_string());
            let result = contract.provider_approve(solution_id, 0);
            assert_eq!(
                Error::CaptchaSolutionCommitmentDoesNotExist,
                result.unwrap_err()
            );
        }

        /// Test provider disapprove
        #[ink::test]
        fn test_provider_disapprove() {
            let operator_account = AccountId::from([0x1; 32]);

            // initialise the contract
            let mut contract = Prosopo::default(operator_account, STAKE_DEFAULT, STAKE_DEFAULT);

            // Register the provider
            let (provider_account, service_origin, fee) = generate_provider_data(0x2, "4242", 0);
            contract
                .provider_register(service_origin, fee, Payee::Provider, provider_account)
                .unwrap();

            // Call from the provider account to add data and stake tokens
            let balance = 2000000000000;
            ink::env::test::set_caller::<ink::env::DefaultEnvironment>(provider_account);
            let root1 = str_to_hash("merkle tree1".to_string());
            let root2 = str_to_hash("merkle tree2".to_string());
            ink::env::test::set_value_transferred::<ink::env::DefaultEnvironment>(balance);
            contract.provider_update(service_origin, fee, Payee::Provider, provider_account);
            // can only add data set after staking
            contract.provider_add_dataset(root1, root2).ok();

            // Register the dapp
            let dapp_caller_account = AccountId::from([0x3; 32]);
            let dapp_contract_account = AccountId::from([0x4; 32]);

            // Call from the dapp account
            ink::env::test::set_caller::<ink::env::DefaultEnvironment>(dapp_caller_account);
            // Give the dap a balance
            let balance = 2000000000000;
            ink::env::test::set_value_transferred::<ink::env::DefaultEnvironment>(balance);
            contract.dapp_register(dapp_contract_account);

            //Dapp User commit
            let dapp_user_account = AccountId::from([0x5; 32]);
            let user_root = str_to_hash("user merkle tree root".to_string());
            contract
                .dapp_user_commit(
                    dapp_contract_account,
                    root1,
                    user_root,
                    provider_account,
                    dapp_user_account,
                    None,
                )
                .ok();

            // Call from the provider account to mark the solution as disapproved
            ink::env::test::set_caller::<ink::env::DefaultEnvironment>(provider_account);
            let solution_id = user_root;
            contract.provider_disapprove(solution_id);
            let commitment = contract
                .captcha_solution_commitments
                .get(&solution_id)
                .unwrap();
            assert_eq!(commitment.status, CaptchaStatus::Disapproved);
            let new_dapp_balance = contract.get_dapp_balance(dapp_contract_account);
            let new_provider_balance = contract.get_provider_balance(provider_account);
            assert_eq!(balance - Balance::from(fee), new_dapp_balance);
            assert_eq!(balance + Balance::from(fee), new_provider_balance);

            // Now make sure that the provider cannot later set the solution to approved
            contract.provider_approve(solution_id, 0);
            let commitment = contract
                .captcha_solution_commitments
                .get(&solution_id)
                .unwrap();
            assert_eq!(commitment.status, CaptchaStatus::Disapproved);
            assert_eq!(
                balance - Balance::from(fee),
                contract.get_dapp_balance(dapp_contract_account)
            );
            assert_eq!(
                balance + Balance::from(fee),
                contract.get_provider_balance(provider_account)
            );
        }

        /// Test dapp user is human
        #[ink::test]
        fn test_dapp_operator_is_human_user() {
            let operator_account = AccountId::from([0x1; 32]);

            // initialise the contract
            let mut contract = Prosopo::default(operator_account, STAKE_DEFAULT, STAKE_DEFAULT);

            // Register the provider
            let (provider_account, service_origin, fee) = generate_provider_data(0x2, "4242", 0);
            contract
                .provider_register(service_origin, fee, Payee::Provider, provider_account)
                .unwrap();

            // Call from the provider account to add data and stake tokens
            let balance = 2000000000000;
            ink::env::test::set_caller::<ink::env::DefaultEnvironment>(provider_account);
            let root1 = str_to_hash("merkle tree1".to_string());
            let root2 = str_to_hash("merkle tree2".to_string());
            ink::env::test::set_value_transferred::<ink::env::DefaultEnvironment>(balance);
            contract.provider_update(service_origin, fee, Payee::Provider, provider_account);
            // can only add data set after staking
            contract.provider_add_dataset(root1, root2);

            // Register the dapp
            let dapp_caller_account = AccountId::from([0x3; 32]);
            let dapp_contract_account = AccountId::from([0x4; 32]);

            // Call from the dapp account
            ink::env::test::set_caller::<ink::env::DefaultEnvironment>(dapp_caller_account);
            // Give the dap a balance
            let balance = 2000000000000;
            ink::env::test::set_value_transferred::<ink::env::DefaultEnvironment>(balance);
            contract.dapp_register(dapp_contract_account);

            //Dapp User commit
            let dapp_user_account = AccountId::from([0x5; 32]);
            // Call from the Dapp User Account
            ink::env::test::set_caller::<ink::env::DefaultEnvironment>(dapp_user_account);
            let user_root = str_to_hash("user merkle tree root".to_string());
            contract
                .dapp_user_commit(
                    dapp_contract_account,
                    root1,
                    user_root,
                    provider_account,
                    dapp_user_account,
                    None,
                )
                .ok();

            // Call from the provider account to mark the solution as disapproved
            ink::env::test::set_caller::<ink::env::DefaultEnvironment>(provider_account);
            let solution_id = user_root;
            contract.provider_disapprove(solution_id);
            let commitment = contract
                .captcha_solution_commitments
                .get(&solution_id)
                .unwrap();
            assert_eq!(commitment.status, CaptchaStatus::Disapproved);

            // Now make sure that the dapp user does not pass the human test
            let result = contract.dapp_operator_is_human_user(dapp_user_account, 80);
            assert_eq!(result, false);
        }

        /// Test non-existent dapp account has zero balance
        #[ink::test]
        fn test_non_existent_dapp_account_has_zero_balance() {
            let operator_account = AccountId::from([0x1; 32]);
            let dapp_account = AccountId::from([0x2; 32]);
            // initialise the contract
            let mut contract = Prosopo::default(operator_account, STAKE_DEFAULT, STAKE_DEFAULT);
            assert_eq!(0, contract.get_dapp_balance(dapp_account));
        }

        /// Test non-existent provider account has zero balance
        #[ink::test]
        fn test_non_existent_provider_account_has_zero_balance() {
            let operator_account = AccountId::from([0x1; 32]);
            let provider_account = AccountId::from([0x2; 32]);
            // initialise the contract
            let mut contract = Prosopo::default(operator_account, STAKE_DEFAULT, STAKE_DEFAULT);
            assert_eq!(0, contract.get_provider_balance(provider_account));
        }

        // // Test get random provider
        #[ink::test]
        fn test_get_random_active_provider() {
            let operator_account = AccountId::from([0x1; 32]);
            let mut contract = Prosopo::default(operator_account, STAKE_DEFAULT, STAKE_DEFAULT);
            let provider_account = AccountId::from([0x2; 32]);
            let service_origin = str_to_hash("https://localhost:2424".to_string());
            let fee: u32 = 0;
            contract.provider_register(service_origin, fee, Payee::Provider, provider_account);
            let fee2: u32 = 100;
            ink::env::test::set_caller::<ink::env::DefaultEnvironment>(provider_account);
            let balance = 20000000000000;
            ink::env::test::set_value_transferred::<ink::env::DefaultEnvironment>(balance);
            contract.provider_update(service_origin, fee, Payee::Dapp, provider_account);
            let root1 = str_to_hash("merkle tree1".to_string());
            let root2 = str_to_hash("merkle tree2".to_string());
            contract.provider_add_dataset(root1, root2);
            let registered_provider_account = contract.providers.get(&provider_account);
            // Register the dapp
            let dapp_caller_account = AccountId::from([0x3; 32]);
            let dapp_contract_account = AccountId::from([0x4; 32]);

            // Call from the dapp account
            ink::env::test::set_caller::<ink::env::DefaultEnvironment>(dapp_caller_account);
            // Give the dap a balance
            let balance = 2000000000000;
            ink::env::test::set_value_transferred::<ink::env::DefaultEnvironment>(balance);
            contract.dapp_register(dapp_contract_account);
            let selected_provider =
                contract.get_random_active_provider(provider_account, dapp_contract_account);
            assert!(selected_provider.unwrap().provider == registered_provider_account.unwrap());
        }

        /// Test provider can supply a dapp user commit for themselves and approve or disapprove it
        #[ink::test]
        fn test_provider_commit_and_approve_and_disapprove() {
            let operator_account = AccountId::from([0x1; 32]);

            // initialise the contract
            let mut contract = Prosopo::default(operator_account, STAKE_DEFAULT, STAKE_DEFAULT);

            // Register the provider
            let (provider_account, service_origin, fee) = generate_provider_data(0x2, "4242", 0);
            contract
                .provider_register(service_origin, fee, Payee::Provider, provider_account)
                .unwrap();

            // Call from the provider account to add data and stake tokens
            let balance = 2000000000000;
            ink::env::test::set_caller::<ink::env::DefaultEnvironment>(provider_account);
            let root1 = str_to_hash("merkle tree1".to_string());
            let root2 = str_to_hash("merkle tree2".to_string());
            ink::env::test::set_value_transferred::<ink::env::DefaultEnvironment>(balance);
            contract.provider_update(service_origin, fee, Payee::Provider, provider_account);
            // can only add data set after staking
            contract.provider_add_dataset(root1, root2).ok();

            // Register the dapp
            let dapp_caller_account = AccountId::from([0x3; 32]);
            let dapp_contract_account = AccountId::from([0x4; 32]);

            // Call from the dapp account
            ink::env::test::set_caller::<ink::env::DefaultEnvironment>(dapp_caller_account);
            // Give the dap a balance
            let balance = 2000000000000;
            ink::env::test::set_value_transferred::<ink::env::DefaultEnvironment>(balance);
            contract.dapp_register(dapp_contract_account);

            // Call from the provider account
            ink::env::test::set_caller::<ink::env::DefaultEnvironment>(provider_account);

            //Dapp User commit and approve
            let dapp_user_account = AccountId::from([0x5; 32]);
            let user_root1 = str_to_hash("user merkle tree root to approve".to_string());
            contract
                .dapp_user_commit(
                    dapp_contract_account,
                    root1,
                    user_root1,
                    provider_account,
                    dapp_user_account,
                    Some(CaptchaStatus::Approved),
                )
                .ok();

            // Get the commitment and make sure it is approved
            let commitment = contract
                .get_captcha_solution_commitment(user_root1)
                .unwrap();
            assert_eq!(commitment.status, CaptchaStatus::Approved);

            //Dapp User commit and disapprove
            let dapp_user_account = AccountId::from([0x5; 32]);
            let user_root2 = str_to_hash("user merkle tree root to disapprove".to_string());
            contract
                .dapp_user_commit(
                    dapp_contract_account,
                    root1,
                    user_root2,
                    provider_account,
                    dapp_user_account,
                    Some(CaptchaStatus::Disapproved),
                )
                .ok();

            // Get the commitment and make sure it is disapproved
            let commitment = contract
                .get_captcha_solution_commitment(user_root2)
                .unwrap();
            assert_eq!(commitment.status, CaptchaStatus::Disapproved);
        }

        /// Test provider cannot supply a dapp user commit for a different Provider
        #[ink::test]
        fn test_provider_cannot_supply_commit_for_a_different_provider() {
            let operator_account = AccountId::from([0x1; 32]);

            // initialise the contract
            let mut contract = Prosopo::default(operator_account, STAKE_DEFAULT, STAKE_DEFAULT);

            // Register the provider
            let (provider_account, service_origin, fee) = generate_provider_data(0x2, "4242", 0);
            contract
                .provider_register(service_origin, fee, Payee::Provider, provider_account)
                .unwrap();

            // Call from the provider account to add data and stake tokens
            let balance = 2000000000000;
            ink::env::test::set_caller::<ink::env::DefaultEnvironment>(provider_account);
            let root1 = str_to_hash("merkle tree1".to_string());
            let root2 = str_to_hash("merkle tree2".to_string());
            ink::env::test::set_value_transferred::<ink::env::DefaultEnvironment>(balance);
            contract.provider_update(service_origin, fee, Payee::Provider, provider_account);
            // can only add data set after staking
            contract.provider_add_dataset(root1, root2).ok();

            // Register the dapp
            let dapp_user_account = AccountId::from([0x3; 32]);
            let dapp_contract_account = AccountId::from([0x4; 32]);

            // Call from the dapp_contract_account
            ink::env::test::set_caller::<ink::env::DefaultEnvironment>(dapp_contract_account);
            // Give the dap a balance
            let balance = 2000000000000;
            ink::env::test::set_value_transferred::<ink::env::DefaultEnvironment>(balance);
            contract.dapp_register(dapp_contract_account);

            // Register a second provider
            let (provider_account2, service_origin, fee) = generate_provider_data(0x5, "2424", 0);
            contract
                .provider_register(service_origin, fee, Payee::Provider, provider_account2)
                .unwrap();

            // Call from the provider account to add data and stake tokens
            let balance = 2000000000000;
            ink::env::test::set_caller::<ink::env::DefaultEnvironment>(provider_account2);
            let root1 = str_to_hash("merkle tree1".to_string());
            let root2 = str_to_hash("merkle tree2".to_string());
            ink::env::test::set_value_transferred::<ink::env::DefaultEnvironment>(balance);
            contract.provider_update(service_origin, fee, Payee::Provider, provider_account2);
            // can only add data set after staking
            contract.provider_add_dataset(root1, root2).ok();

            // Call from dapp_user_commit from provider_account2 to supply a commit for provider_account
            // Should not be authorised
            let dapp_user_account = AccountId::from([0x6; 32]);
            let user_root = str_to_hash("user merkle tree root".to_string());
            let dapp_user_commit_result = contract
                .dapp_user_commit(
                    dapp_contract_account,
                    root1,
                    user_root,
                    provider_account,
                    dapp_user_account,
                    Some(CaptchaStatus::Approved),
                )
                .err();
            assert_eq!(Error::NotAuthorised, dapp_user_commit_result.unwrap());
        }
    }
}<|MERGE_RESOLUTION|>--- conflicted
+++ resolved
@@ -627,14 +627,10 @@
 
         /// Register a dapp
         #[ink(message)]
-<<<<<<< HEAD
         pub fn dapp_register(
             &mut self,
             contract: AccountId,
         ) {
-=======
-        pub fn dapp_register(&mut self, contract: AccountId, optional_owner: Option<AccountId>) {
->>>>>>> d0a6a5fb
             let caller = self.env().caller();
             // the caller is made the owner of the contract
             let owner = caller;
