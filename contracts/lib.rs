--- conflicted
+++ resolved
@@ -1574,22 +1574,11 @@
         /// We test if the default constructor does its job.
         #[ink::test]
         fn test_default_works() {
-<<<<<<< HEAD
-            let operator_account = AccountId::from([0x1; 32]);
-            let contract = Prosopo::default(operator_account, STAKE_DEFAULT, STAKE_DEFAULT);
-            assert!(contract.operators.get(&operator_account).is_some());
-            assert!(contract
-                .operator_accounts
-                .get()
-                .unwrap()
-                .contains(&operator_account));
-=======
             let operator_accounts = get_operator_accounts();
             let operator_account = operator_accounts[0];
             let contract = Prosopo::default(operator_accounts, STAKE_DEFAULT, STAKE_DEFAULT);
             assert!(contract.operators.get(operator_account).is_some());
             assert!(contract.operator_accounts.get().unwrap().contains(&operator_account));
->>>>>>> f434dad7
         }
 
         /// Assert contract provider minimum stake default set from constructor.
@@ -1714,25 +1703,6 @@
             (provider_account, service_origin, fee)
         }
 
-<<<<<<< HEAD
-        /// Test add operator
-        #[ink::test]
-        fn test_add_operator() {
-            let operator_account = AccountId::from([0x1; 32]);
-            let mut contract = Prosopo::default(operator_account, STAKE_DEFAULT, STAKE_DEFAULT);
-            ink::env::test::set_caller::<ink::env::DefaultEnvironment>(operator_account);
-            let operator_account_new = AccountId::from([0x2; 32]);
-            contract.add_prosopo_operator(operator_account_new);
-            assert!(contract
-                .operator_accounts
-                .get()
-                .unwrap()
-                .contains(&operator_account_new));
-            assert!(contract.operators.get(&operator_account_new).is_some());
-        }
-
-=======
->>>>>>> f434dad7
         /// Test provider register and update
         #[ink::test]
         fn test_provider_register_and_update() {
