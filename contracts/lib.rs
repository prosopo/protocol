--- conflicted
+++ resolved
@@ -202,7 +202,6 @@
     #[derive(PartialEq, Debug, Eq, Clone, scale::Encode, scale::Decode)]
     #[cfg_attr(feature = "std", derive(scale_info::TypeInfo, StorageLayout))]
     pub struct User {
-<<<<<<< HEAD
         history: Vec<CaptchaSolutionCommitment>,
     }
 
@@ -213,14 +212,6 @@
         pub correct: u16,
         pub incorrect: u16,
         pub score: u8,
-=======
-        correct_captchas: u64,
-        incorrect_captchas: u64,
-        created: Timestamp,
-        updated: Timestamp,
-        last_correct_captcha: Timestamp,
-        last_correct_captcha_dapp_id: AccountId,
->>>>>>> c5a04d98
     }
 
     #[derive(scale::Encode, scale::Decode)]
@@ -437,7 +428,8 @@
         Unknown,
         /// Invalid contract
         InvalidContract,
-<<<<<<< HEAD
+        /// Invalid payee. Returned when the payee value does not exist in the enum
+        InvalidPayee,
         /// Returned if not all captcha statuses have been handled
         InvalidCaptchaStatus,
         /// No correct captchas in history (either history is empty or all captchas are incorrect)
@@ -454,10 +446,6 @@
         c[..A].copy_from_slice(a);
         c[A..A + B].copy_from_slice(b);
         c
-=======
-        /// Invalid payee. Returned when the payee value does not exist in the enum
-        InvalidPayee,
->>>>>>> c5a04d98
     }
 
     impl Prosopo {
@@ -1062,25 +1050,9 @@
         /// Create a new dapp user if they do not already exist
         fn create_new_dapp_user(&mut self, account: AccountId) -> User {
             // create the user and add to our list of dapp users
-<<<<<<< HEAD
             let lookup = self.dapp_users.get(account);
             if lookup.is_some() {
                 return lookup.unwrap();
-=======
-            if self.dapp_users.get(account).is_none() {
-                let user = User {
-                    correct_captchas: 0,
-                    incorrect_captchas: 0,
-                    last_correct_captcha: 0,
-                    last_correct_captcha_dapp_id: [0; 32].into(),
-                    created: self.env().block_timestamp(),
-                    updated: self.env().block_timestamp(),
-                };
-                self.dapp_users.insert(account, &user);
-                let mut dapp_user_accounts = self.dapp_user_accounts.get_or_default();
-                dapp_user_accounts.push(account);
-                self.dapp_user_accounts.set(&dapp_user_accounts);
->>>>>>> c5a04d98
             }
 
             let user = User {
@@ -1116,12 +1088,8 @@
             let mut commitment_mut = self
                 .captcha_solution_commitments
                 .get(&captcha_solution_commitment_id)
-<<<<<<< HEAD
-                .unwrap();
-=======
                 .ok_or_else(err_fn!(Error::CaptchaSolutionCommitmentDoesNotExist))?;
             let mut user = self.dapp_users.get(&commitment.account).ok_or_else(err_fn!(Error::DappDoesNotExist))?;
->>>>>>> c5a04d98
 
             // only make changes if commitment is Pending approval or disapproval
             if commitment_mut.status == CaptchaStatus::Pending {
@@ -1164,12 +1132,8 @@
             let mut commitment_mut = self
                 .captcha_solution_commitments
                 .get(&captcha_solution_commitment_id)
-<<<<<<< HEAD
-                .unwrap();
-=======
                 .ok_or_else(err_fn!(Error::CaptchaSolutionCommitmentDoesNotExist))?;
             let mut user = self.dapp_users.get(&commitment.account).ok_or_else(err_fn!(Error::CaptchaSolutionCommitmentDoesNotExist))?;
->>>>>>> c5a04d98
 
             // only make changes if commitment is Pending approval or disapproval
             if commitment_mut.status == CaptchaStatus::Pending {
@@ -1259,17 +1223,7 @@
             user: AccountId,
             threshold: u8,
         ) -> Result<bool, Error> {
-<<<<<<< HEAD
             Ok(self.get_user_history_summary(user)?.score > threshold)
-=======
-            let user = self.get_dapp_user(user)?;
-            let score = if user.correct_captchas + user.incorrect_captchas == 0 {
-                0
-            } else {
-                (user.correct_captchas * 100) / (user.correct_captchas + user.incorrect_captchas)
-            };
-            Ok(score >= threshold.into())
->>>>>>> c5a04d98
         }
 
         #[ink(message)]
