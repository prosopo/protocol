--- conflicted
+++ resolved
@@ -120,11 +120,7 @@
 
     /// Providers are suppliers of human verification methods (captchas, etc.) to DappUsers, either
     /// paying or receiving a fee for this service.
-<<<<<<< HEAD
-    #[derive(PartialEq, Debug, Eq, Clone, scale::Encode, scale::Decode)]
-=======
     #[derive(PartialEq, Debug, Eq, Clone, Copy, scale::Encode, scale::Decode)]
->>>>>>> c7f5d046
     #[cfg_attr(feature = "std", derive(scale_info::TypeInfo, StorageLayout))]
     pub struct Provider {
         status: GovernanceStatus,
@@ -553,13 +549,8 @@
             let service_origin_hash = self.hash_vec_u8(&service_origin);
 
             // prevent duplicate service origins
-<<<<<<< HEAD
             if self.service_origins.get(&service_origin_hash).is_some() {
-                return Err(Error::ProviderServiceOriginUsed);
-=======
-            if self.service_origins.get(service_origin).is_some() {
                 return err!(Error::ProviderServiceOriginUsed);
->>>>>>> c7f5d046
             }
             let balance: u128 = 0;
             // add a new provider
@@ -614,16 +605,11 @@
             let existing = self.get_provider_details(provider_account)?;
 
             if existing.service_origin != service_origin {
-<<<<<<< HEAD
 
                 let service_origin_hash = self.hash_vec_u8(&service_origin);
                 // prevent duplicate service origins
                 if self.service_origins.get(service_origin_hash).is_some() {
-                    return Err(Error::ProviderServiceOriginUsed);
-=======
-                if self.service_origins.get(service_origin).is_some() {
                     return err!(Error::ProviderServiceOriginUsed);
->>>>>>> c7f5d046
                 } else {
                     let existing_service_origin_hash = self.hash_vec_u8(&existing.service_origin);
                     self.service_origins.remove(existing_service_origin_hash);
