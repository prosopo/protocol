// Copyright (C) 2021-2022 Prosopo (UK) Ltd.
// This file is part of provider <https://github.com/prosopo/provider>.
//
// provider is free software: you can redistribute it and/or modify
// it under the terms of the GNU General Public License as published by
// the Free Software Foundation, either version 3 of the License, or
// (at your option) any later version.
//
// provider is distributed in the hope that it will be useful,
// but WITHOUT ANY WARRANTY; without even the implied warranty of
// MERCHANTABILITY or FITNESS FOR A PARTICULAR PURPOSE.  See the
// GNU General Public License for more details.
//
// You should have received a copy of the GNU General Public License
// along with provider.  If not, see <http://www.gnu.org/licenses/>.
#![cfg_attr(not(feature = "std"), no_std)]

pub use self::prosopo::{Prosopo, ProsopoRef};

#[ink::contract]
pub mod prosopo {
    use ink::env::debug_println as debug;
    use ink::env::hash::{Blake2x128, CryptoHash, HashOutput};
    use ink::prelude::collections::btree_set::BTreeSet;
    use ink::prelude::vec::Vec;
    use ink::storage::Lazy;
    #[allow(unused_imports)] // do not remove StorageLayout, it is used in derives
    use ink::storage::{traits::StorageLayout, Mapping};

    /// GovernanceStatus relates to DApps and Providers and determines if they are active or not
    #[derive(Default, PartialEq, Debug, Eq, Clone, Copy, scale::Encode, scale::Decode)]
    #[cfg_attr(feature = "std", derive(scale_info::TypeInfo, StorageLayout))]
    pub enum GovernanceStatus {
        Active,
        Suspended,
        #[default]
        Deactivated,
    }

    /// CaptchaStatus is the status of a CaptchaSolutionCommitment, submitted by a DappUser
    #[derive(Default, PartialEq, Debug, Eq, Clone, Copy, scale::Encode, scale::Decode)]
    #[cfg_attr(feature = "std", derive(scale_info::TypeInfo, StorageLayout))]
    pub enum CaptchaStatus {
        Pending,
        Approved,
        #[default]
        Disapproved,
    }

    /// Payee is the recipient of any fees that are paid when a CaptchaSolutionCommitment is approved
    #[derive(Default, PartialEq, Debug, Eq, Clone, Copy, scale::Encode, scale::Decode)]
    #[cfg_attr(feature = "std", derive(scale_info::TypeInfo, StorageLayout))]
    pub enum Payee {
        Provider,
        #[default]
        Dapp,
    }

    /// Dapps must be able to filter Providers by their Payee when they are searching for a Provider
    #[derive(Default, PartialEq, Debug, Eq, Clone, Copy, scale::Encode, scale::Decode)]
    #[cfg_attr(feature = "std", derive(scale_info::TypeInfo, StorageLayout))]
    pub enum DappPayee {
        Provider,
        Dapp,
        #[default]
        Any,
    }

    /// Providers are suppliers of human verification methods (captchas, etc.) to DappUsers, either
    /// paying or receiving a fee for this service.
    #[derive(PartialEq, Debug, Eq, Clone, scale::Encode, scale::Decode, Copy)]
    #[cfg_attr(feature = "std", derive(scale_info::TypeInfo, StorageLayout))]
    pub struct Provider {
        status: GovernanceStatus,
        balance: Balance,
        // an amount in the base unit of the default parachain token (e.g. Planck on chains using DOT)
        fee: u32,
        payee: Payee,
        service_origin: Hash,
        dataset_id: Hash,
        dataset_id_content: Hash,
    }

    /// RandomProvider is selected randomly by the contract for the client side application
    #[derive(PartialEq, scale::Encode, scale::Decode)]
    #[cfg_attr(feature = "std", derive(scale_info::TypeInfo))]
    pub struct RandomProvider {
        provider_id: AccountId,
        provider: Provider,
        block_number: u32,
    }

    /// Operators are controllers of this contract with admin rights
    #[derive(PartialEq, Debug, Eq, Clone, Copy, scale::Encode, scale::Decode)]
    #[cfg_attr(feature = "std", derive(scale_info::TypeInfo, StorageLayout))]
    pub struct Operator {
        status: GovernanceStatus,
    }

    /// CaptchaData contains the hashed root of a Provider's dataset and is used to verify that
    /// the captchas received by a DappUser did belong to the Provider's original dataset
    #[derive(PartialEq, Debug, Eq, Clone, Copy, scale::Encode, scale::Decode)]
    #[cfg_attr(feature = "std", derive(scale_info::TypeInfo, StorageLayout))]
    pub struct CaptchaData {
        provider: AccountId,
        dataset_id: Hash,
        captcha_type: u16,
    }

    /// CaptchaSolutionCommitments are submitted by DAppUsers upon completion of one or more
    /// Captchas. They serve as proof of captcha completion to the outside world and can be used
    /// in dispute resolution.
    #[derive(PartialEq, Debug, Eq, Clone, Copy, scale::Encode, scale::Decode)]
    #[cfg_attr(feature = "std", derive(scale_info::TypeInfo, StorageLayout))]
    pub struct CaptchaSolutionCommitment {
        // the Dapp User Account
        account: AccountId,
        // The captcha dataset id (dataset_id in Provider / CaptchaData)
        dataset_id: Hash,
        // Status of this solution - correct / incorrect?
        status: CaptchaStatus,
        // The Dapp Contract AccountId that the Dapp User wants to interact with
        contract: AccountId,
        // The Provider AccountId that is permitted to approve or disapprove the commitment
        provider: AccountId,
        // Time of completion
        completed_at: Timestamp,
    }

    /// DApps are distributed apps who want their users to be verified by Providers, either paying
    /// or receiving a fee for this service.
    #[derive(PartialEq, Debug, Eq, Clone, scale::Encode, scale::Decode, Copy)]
    #[cfg_attr(feature = "std", derive(scale_info::TypeInfo, StorageLayout))]
    pub struct Dapp {
        status: GovernanceStatus,
        balance: Balance,
        owner: AccountId,
        min_difficulty: u16,
        payee: DappPayee,
    }

    /// Users are the users of DApps that are required to be verified as human before they are
    /// allowed to interact with the DApps' contracts.
    #[derive(PartialEq, Debug, Eq, Clone, scale::Encode, scale::Decode, Copy)]
    #[cfg_attr(feature = "std", derive(scale_info::TypeInfo, StorageLayout))]
    pub struct User {
        correct_captchas: u64,
        incorrect_captchas: u64,
        created: Timestamp,
        updated: Timestamp,
        last_correct_captcha: Timestamp,
        last_correct_captcha_dapp_id: AccountId,
    }

    #[derive(scale::Encode, scale::Decode)]
    #[cfg_attr(feature = "std", derive(scale_info::TypeInfo))]
    pub struct LastCorrectCaptcha {
        pub before_ms: u32,
        pub dapp_id: AccountId,
    }

    // Contract storage
    #[ink(storage)]
    pub struct Prosopo {
        providers: Mapping<AccountId, Provider>,
        provider_accounts: Mapping<(GovernanceStatus, Payee), BTreeSet<AccountId>>,
        service_origins: Mapping<Hash, ()>,
        captcha_data: Mapping<Hash, CaptchaData>,
        captcha_solution_commitments: Mapping<Hash, CaptchaSolutionCommitment>,
        provider_stake_default: u128,
        dapp_stake_default: u128,
        dapps: Mapping<AccountId, Dapp>,
<<<<<<< HEAD
        dapp_accounts: Vec<AccountId>,
        operators: Mapping<AccountId, Operator>,
        operator_accounts: Vec<AccountId>,
=======
        dapp_accounts: Lazy<Vec<AccountId>>,
        //dapps_owners: Mapping<AccountId, AccountId>,
        operators: Mapping<AccountId, Operator>,
        operator_accounts: Lazy<Vec<AccountId>>,
        //disputes: Mapping<u64, Dispute>
>>>>>>> 2ac94aee
        operator_stake_default: u64,
        operator_fee_currency: Hash,
        dapp_users: Mapping<AccountId, User>,
        dapp_user_accounts: Lazy<Vec<AccountId>>,
    }

    // Event emitted when a new provider registers
    #[ink(event)]
    #[derive(Debug)]
    pub struct ProviderRegister {
        #[ink(topic)]
        account: AccountId,
    }

    // Event emitted when a new provider deregisters
    #[ink(event)]
    #[derive(Debug)]
    pub struct ProviderDeregister {
        #[ink(topic)]
        account: AccountId,
    }

    // Event emitted when a new provider is updated
    #[ink(event)]
    #[derive(Debug)]
    pub struct ProviderUpdate {
        #[ink(topic)]
        account: AccountId,
    }

    // Event emitted when a provider stakes
    #[ink(event)]
    #[derive(Debug)]
    pub struct ProviderStake {
        #[ink(topic)]
        account: AccountId,
        value: Balance,
    }

    // Event emitted when a provider adds a data set
    #[ink(event)]
    #[derive(Debug)]
    pub struct ProviderAddDataset {
        #[ink(topic)]
        account: AccountId,
        dataset_id: Hash,
        dataset_id_content: Hash,
    }

    // Event emitted when a provider unstakes
    #[ink(event)]
    #[derive(Debug)]
    pub struct ProviderUnstake {
        #[ink(topic)]
        account: AccountId,
        value: Balance,
    }

    // Event emitted when a provider approves a solution
    #[ink(event)]
    #[derive(Debug)]
    pub struct ProviderApprove {
        #[ink(topic)]
        captcha_solution_commitment_id: Hash,
    }

    // Event emitted when a provider disapproves a solution
    #[ink(event)]
    #[derive(Debug)]
    pub struct ProviderDisapprove {
        #[ink(topic)]
        captcha_solution_commitment_id: Hash,
    }

    // Event emitted when a dapp registers
    #[ink(event)]
    #[derive(Debug)]
    pub struct DappRegister {
        #[ink(topic)]
        contract: AccountId,
        owner: AccountId,
        value: Balance,
        payee: DappPayee,
        status: GovernanceStatus,
    }

    // Event emitted when a dapp updates
    #[ink(event)]
    #[derive(Debug)]
    pub struct DappUpdate {
        #[ink(topic)]
        contract: AccountId,
        owner: AccountId,
        value: Balance,
        payee: DappPayee,
        status: GovernanceStatus,
    }

    // Event emitted when a dapp funds
    #[ink(event)]
    #[derive(Debug)]
    pub struct DappFund {
        #[ink(topic)]
        contract: AccountId,
        value: Balance,
    }

    // Event emitted when a dapp cancels
    #[ink(event)]
    #[derive(Debug)]
    pub struct DappCancel {
        #[ink(topic)]
        contract: AccountId,
        value: Balance,
    }

    // Event emitted when a dapp user commits a solution hash
    #[ink(event)]
    #[derive(Debug)]
    pub struct DappUserCommit {
        #[ink(topic)]
        account: AccountId,
        merkle_tree_root: Hash,
        contract: AccountId,
        dataset_id: Hash,
    }

    /// The Prosopo error types
    #[derive(PartialEq, Debug, Eq, Clone, scale::Encode, scale::Decode)]
    #[cfg_attr(feature = "std", derive(scale_info::TypeInfo))]
    pub enum Error {
        /// Returned if calling account is not authorised to perform action
        NotAuthorised,
        /// Returned if not enough contract balance to fulfill a request is available.
        ContractInsufficientFunds,
        /// Returned when the contract to address transfer fails
        ContractTransferFailed,
        /// Returned if provider exists when it shouldn't
        ProviderExists,
        /// Returned if provider does not exist when it should
        ProviderDoesNotExist,
        /// Returned if provider has insufficient funds to operate
        ProviderInsufficientFunds,
        /// Returned if provider is inactive and trying to use the service
        ProviderInactive,
        /// Returned if service_origin is already used by another provider
        ProviderServiceOriginUsed,
        /// Returned if requested captcha data id is unavailable
        DuplicateCaptchaDataId,
        /// Returned if dapp exists when it shouldn't
        DappExists,
        /// Returned if dapp does not exist when it should
        DappDoesNotExist,
        /// Returned if dapp is inactive and trying to use the service
        DappInactive,
        /// Returned if dapp has insufficient funds to operate
        DappInsufficientFunds,
        /// Returned if captcha data does not exist
        CaptchaDataDoesNotExist,
        /// Returned if solution commitment does not exist when it should
        CaptchaSolutionCommitmentDoesNotExist,
        /// Returned if solution commitment already exists when it should not
        CaptchaSolutionCommitmentExists,
        /// Returned if dapp user does not exist when it should
        DappUserDoesNotExist,
        /// Returned if there are no active providers
        NoActiveProviders,
        /// Returned if the dataset ID and dataset ID with solutions are identical
        DatasetIdSolutionsSame,
    }

    /// Concatenate two arrays (a and b) into a new array (c)
    ///
    fn concat_u8<const A: usize, const B: usize, const C: usize>(
        a: &[u8; A],
        b: &[u8; B],
    ) -> [u8; C] {
        let mut c = [0; C];
        c[..A].copy_from_slice(a);
        c[A..A + B].copy_from_slice(b);
        c
    }

    impl Prosopo {
        /// Constructor
        #[ink(constructor, payable)]
        pub fn default(
            operator_account: AccountId,
            provider_stake_default: u128,
            dapp_stake_default: u128,
        ) -> Self {
            let operator = Operator {
                status: GovernanceStatus::Active,
            };
            let mut operators = Mapping::new();
            operators.insert(operator_account, &operator);
            let mut operator_accounts = Vec::new();
            operator_accounts.push(operator_account);
            let mut operator_accounts_lazy = Lazy::new();
            operator_accounts_lazy.set(&operator_accounts);
            Self {
                providers: Default::default(),
                provider_accounts: Default::default(),
                service_origins: Default::default(),
                captcha_data: Default::default(),
                operator_accounts: operator_accounts_lazy,
                operator_stake_default: 0,
                operator_fee_currency: Default::default(),
                dapp_users: Default::default(),
                operators,
                provider_stake_default,
                dapp_stake_default,
                dapps: Default::default(),
                captcha_solution_commitments: Default::default(),
                dapp_accounts: Default::default(),
                dapp_user_accounts: Default::default(),
            }
        }

        /// Get contract provider minimum stake default.
        #[ink(message)]
        pub fn get_provider_stake_default(&self) -> u128 {
            self.provider_stake_default
        }

        /// Get contract dapp minimum stake default.
        #[ink(message)]
        pub fn get_dapp_stake_default(&self) -> u128 {
            self.dapp_stake_default
        }

        /// Register a provider, their service origin and fee
        #[ink(message)]
        pub fn provider_register(
            &mut self,
            service_origin: Hash,
            fee: u32,
            payee: Payee,
            provider_account: AccountId,
        ) -> Result<(), Error> {
            let balance: u128 = 0;
            // this function is for registration only
            if self.providers.get(&provider_account).is_some() {
                return Ok(());
            }
            // prevent duplicate service origins
            if self.service_origins.get(&service_origin).is_some() {
                return Err(Error::ProviderServiceOriginUsed);
            }
            // add a new provider
            let provider = Provider {
                status: GovernanceStatus::Deactivated,
                balance,
                fee,
                service_origin,
                dataset_id: Hash::default(),
                dataset_id_content: Hash::default(),
                payee,
            };
            self.providers.insert(provider_account, &provider);
            self.service_origins.insert(service_origin, &());
            let mut provider_accounts_map = self
                .provider_accounts
                .get((GovernanceStatus::Deactivated, payee))
                .unwrap_or_default();
            provider_accounts_map.insert(provider_account);
            self.provider_accounts.insert(
                (GovernanceStatus::Deactivated, payee),
                &provider_accounts_map,
            );
            self.env().emit_event(ProviderRegister {
                account: provider_account,
            });
            Ok(())
        }

        /// Update an existing provider, their service origin, fee and deposit funds
        #[ink(message)]
        #[ink(payable)]
        pub fn provider_update(
            &mut self,
            service_origin: Hash,
            fee: u32,
            payee: Payee,
            provider_account: AccountId,
        ) -> Result<(), Error> {
            let caller = self.env().caller();

            if caller != provider_account {
                return Err(Error::NotAuthorised);
            }

            // this function is for updating only, not registering
            if self.providers.get(&provider_account).is_none() {
                return Err(Error::ProviderDoesNotExist);
            }

            let existing = self.get_provider_details(provider_account).unwrap();

            // prevent duplicate service origins
            if existing.service_origin != service_origin {
                if self.service_origins.get(service_origin).is_some() {
                    return Err(Error::ProviderServiceOriginUsed);
                } else {
                    self.service_origins.remove(existing.service_origin);
                    self.service_origins.insert(service_origin, &());
                }
            }

            let old_status = existing.status;
            let mut new_status = existing.status;
            let balance = existing.balance + self.env().transferred_value();

            if balance >= self.provider_stake_default && existing.dataset_id != Hash::default() {
                new_status = GovernanceStatus::Active;
            }

            // update an existing provider
            let provider = Provider {
                status: new_status,
                balance,
                fee,
                service_origin,
                dataset_id: existing.dataset_id,
                dataset_id_content: existing.dataset_id_content,
                payee,
            };

            self.provider_change_status(provider_account, old_status, new_status, payee);
            self.providers.insert(provider_account, &provider);

            self.env().emit_event(ProviderUpdate {
                account: provider_account,
            });
            Ok(())
        }

        /// Switch the `provider_account` between indexes in `self.provider_accounts`
        fn provider_change_status(
            &mut self,
            provider_account: AccountId,
            current_provider_status: GovernanceStatus,
            new_status: GovernanceStatus,
            payee: Payee,
        ) {
            if current_provider_status != new_status {
                let current_key = (&current_provider_status, &payee);
                let new_key = (&new_status, &payee);
                // Retrieve indexes from storage mapping
                let mut current_status_provider_accounts =
                    self.provider_accounts.get(current_key).unwrap_or_default();

                let mut new_status_provider_accounts =
                    self.provider_accounts.get(new_key).unwrap_or_default();

                // Move provider to the correct index
                current_status_provider_accounts.remove(&provider_account);
                new_status_provider_accounts.insert(provider_account);

                // Store mapping
                self.provider_accounts
                    .insert(current_key, &current_status_provider_accounts);
                self.provider_accounts
                    .insert(new_key, &new_status_provider_accounts);
            }
        }

        /// De-Register a provider by setting their status to Deactivated
        #[ink(message)]
        pub fn provider_deregister(&mut self, provider_account: AccountId) -> Result<(), Error> {
            let caller = self.env().caller();
            if caller == provider_account {
                // if self.operators.get(&caller) {

                // Get provider
                let mut provider = self.providers.get(&provider_account).unwrap();

                // Update provider status
                self.provider_change_status(
                    provider_account,
                    provider.status,
                    GovernanceStatus::Deactivated,
                    provider.payee,
                );
                provider.status = GovernanceStatus::Deactivated;
                self.providers.insert(provider_account, &provider);

                self.env().emit_event(ProviderDeregister {
                    account: provider_account,
                });
                //}
            } else {
                return Err(Error::NotAuthorised);
            }
            Ok(())
        }

        /// Unstake and deactivate the provider's service, returning stake
        #[ink(message)]
        #[ink(payable)]
        pub fn provider_unstake(&mut self) -> Result<(), Error> {
            let caller = self.env().caller();
            if self.providers.get(&caller).is_some() {
                let provider = self.get_provider_details(caller)?;
                let balance = provider.balance;
                if balance > 0 {
                    self.env().transfer(caller, balance).ok();
                    self.provider_deregister(caller)?;
                    self.env().emit_event(ProviderUnstake {
                        account: caller,
                        value: balance,
                    });
                }
            } else {
                return Err(Error::ProviderDoesNotExist);
            }
            Ok(())
        }

        /// Add a new data set
        #[ink(message)]
        pub fn provider_add_dataset(
            &mut self,
            dataset_id: Hash,
            dataset_id_content: Hash,
        ) -> Result<(), Error> {
            if dataset_id == dataset_id_content {
                return Err(Error::DatasetIdSolutionsSame);
            }
            let provider_id = self.env().caller();
            // the calling account must belong to the provider
            self.validate_provider_exists_and_has_funds(provider_id)?;
            let dataset = CaptchaData {
                provider: provider_id,
                dataset_id,
                captcha_type: 0,
            };

            // create a new id and insert details of the new captcha data set if it doesn't exist
            if self.captcha_data.get(dataset_id).is_none() {
                self.captcha_data.insert(dataset_id, &dataset);
            }

            // set the captcha data id on the provider
            let mut provider = self.providers.get(&provider_id).unwrap();
            provider.dataset_id = dataset_id;
            provider.dataset_id_content = dataset_id_content;
            let old_status = provider.status;

            // change the provider status to active if it was not active
            if provider.status != GovernanceStatus::Active
                && provider.balance >= self.provider_stake_default
                && dataset_id != Hash::default()
            {
                provider.status = GovernanceStatus::Active;
                self.provider_change_status(
                    provider_id,
                    old_status,
                    provider.status,
                    provider.payee,
                );
            }

            self.providers.insert(provider_id, &provider);

            // emit event
            self.env().emit_event(ProviderAddDataset {
                account: provider_id,
                dataset_id,
                dataset_id_content,
            });

            Ok(())
        }

        /// Register a dapp
        #[ink(message)]
<<<<<<< HEAD
        pub fn dapp_register(
            &mut self,
            contract: AccountId,
            optional_owner: Option<AccountId>,
            payee: DappPayee,
        ) {
=======
        pub fn dapp_register(&mut self, contract: AccountId, optional_owner: Option<AccountId>) {
>>>>>>> 2ac94aee
            let caller = self.env().caller();
            // the caller can pass an owner or pass none and be made the owner
            let owner = optional_owner.unwrap_or(caller);
            let transferred = self.env().transferred_value();
            // enforces a one to one relation between caller and dapp
            if self.dapps.get(&contract).is_none() {
                // mark the account as suspended if it is new and no funds have been transferred
                let status = if transferred >= self.dapp_stake_default {
                    GovernanceStatus::Active
                } else {
                    GovernanceStatus::Suspended
                };
                let dapp = Dapp {
                    status,
                    balance: transferred,
                    owner,
                    min_difficulty: 1,
                    payee,
                };
                // keying on contract allows owners to own many contracts
                self.dapps.insert(contract, &dapp);
                let mut dapp_accounts = self.dapp_accounts.get_or_default();
                dapp_accounts.push(contract);
                self.dapp_accounts.set(&dapp_accounts);
                // emit event
                self.env().emit_event(DappRegister {
                    contract,
                    owner,
                    value: transferred,
                    payee,
                    status: dapp.status,
                });
            } else {
                // dapp exists so update it instead
                self.dapp_update(owner, transferred, contract, caller, payee);
            }
        }

        /// Update a dapp with new funds, setting status as appropriate
        fn dapp_update(
            &mut self,
            owner: AccountId,
            transferred: u128,
            contract: AccountId,
            caller: AccountId,
            payee: DappPayee,
        ) {
            if self.dapps.get(&contract).is_some() {
                let mut dapp = self.dapps.get(&contract).unwrap();
                // only allow the owner to make changes to the dapp (including funding?!)
                if dapp.owner == caller {
                    let total = dapp.balance + transferred;
                    dapp.balance = total;
                    dapp.owner = owner;
                    if dapp.balance >= self.dapp_stake_default {
                        dapp.status = GovernanceStatus::Active;
                    } else {
                        dapp.status = GovernanceStatus::Suspended;
                    }
                    dapp.payee = payee;
                    self.dapps.insert(contract, &dapp);
                    // emit event
                    self.env().emit_event(DappUpdate {
                        contract,
                        owner,
                        value: total,
                        payee,
                        status: dapp.status,
                    });
                } else {
                    //return the transferred balance to the caller as they do not own the contract
                    self.env().transfer(caller, transferred).ok();
                }
            }
        }

        /// Fund dapp account to pay for services, if the Dapp caller is registered in self.dapps
        #[ink(message)]
        #[ink(payable)]
        pub fn dapp_fund(&mut self, contract: AccountId) {
            let caller = self.env().caller();
            let transferred = self.env().transferred_value();
            if self.dapps.get(&contract).is_some() {
                let mut dapp = self.dapps.get(&contract).unwrap();
                let total = dapp.balance + transferred;
                dapp.balance = total;
                if dapp.balance > 0 {
                    dapp.status = GovernanceStatus::Active;
                    self.env().emit_event(DappFund {
                        contract,
                        value: total,
                    });
                } else {
                    // Suspended as dapp has no funds
                    dapp.status = GovernanceStatus::Suspended;
                }
                self.dapps.insert(contract, &dapp);
            } else {
                //return the transferred balance to the caller
                self.env().transfer(caller, transferred).ok();
            }
        }

        /// Cancel services as a dapp, returning remaining tokens
        #[ink(message)]
        pub fn dapp_cancel(&mut self, contract: AccountId) -> Result<(), Error> {
            let caller = self.env().caller();

            if self.dapps.get(&contract).is_none() {
                return Err(Error::DappDoesNotExist);
            }
            let dapp = self.get_dapp_details(contract)?;

            if dapp.owner != caller {
                return Err(Error::NotAuthorised);
            }

            let balance = dapp.balance;
            if dapp.balance > 0 {
                self.env().transfer(caller, dapp.balance).ok();
            }
            self.dapp_deregister(contract);
            self.env().emit_event(DappCancel {
                contract,
                value: balance,
            });

            Ok(())
        }

        /// De-Register a dapp by setting their status to Deactivated and their balance to 0
        fn dapp_deregister(&mut self, dapp_account: AccountId) {
            let mut dapp = self.dapps.get(&dapp_account).unwrap();
            dapp.status = GovernanceStatus::Deactivated;
            dapp.balance = 0;
            self.dapps.insert(dapp_account, &dapp);
        }

        /// Submit a captcha solution commit
        #[ink(message)]
        pub fn dapp_user_commit(
            &mut self,
            contract: AccountId,
            dataset_id: Hash,
            user_merkle_tree_root: Hash,
            provider: AccountId,
            dapp_user: AccountId,
            status_option: Option<CaptchaStatus>,
        ) -> Result<(), Error> {
            let caller = self.env().caller();

            // Guard against dapp submitting a commit on behalf of a user
            if self.dapps.get(&caller).is_some() {
                ink::env::debug_println!("{}", "NotAuthorised");
                return Err(Error::NotAuthorised);
            }

            // Guard against incorrect data being submitted
            self.get_captcha_data(dataset_id)?;

            // Guard against solution commitment being submitted more than once
            if self
                .captcha_solution_commitments
                .get(user_merkle_tree_root)
                .is_some()
            {
                debug!("{}", "CaptchaSolutionCommitmentExists");
                //return Err(Error::CaptchaSolutionCommitmentExists);
                return Ok(());
            }

            // Guard against inactive dapps and providers
            self.validate_dapp(contract)?;
            self.validate_provider_active(provider)?;

            // Create and insert the commitment
            let commitment = CaptchaSolutionCommitment {
                account: dapp_user,
                dataset_id,
                status: CaptchaStatus::Pending,
                contract,
                provider,
                completed_at: self.env().block_timestamp(),
            };

            // Insert the commitment and mark as approved or disapproved if a Provider is the caller
            let provider_details = self.get_provider_details(caller);
            if provider_details.clone().ok().is_some() {
                // Provider is not the caller
                if caller != provider {
                    // Provider cannot submit dapp user commits on behalf of another provider
                    ink::env::debug_println!("{}", "NotAuthorised");
                    return Err(Error::NotAuthorised);
                }
                self.create_new_dapp_user(dapp_user);
                self.captcha_solution_commitments
                    .insert(user_merkle_tree_root, &commitment);

                // call provider_approve or provider_disapprove depending on whether the status is Approved or Disapproved
                match status_option.unwrap_or(CaptchaStatus::Pending) {
                    CaptchaStatus::Approved => self.provider_approve(user_merkle_tree_root, 0)?,
                    CaptchaStatus::Disapproved => {
                        self.provider_disapprove(user_merkle_tree_root)?
                    }
                    _ => {}
                }
            // Insert the commitment
            } else {
                self.create_new_dapp_user(dapp_user);
                self.captcha_solution_commitments
                    .insert(user_merkle_tree_root, &commitment);
            }
            self.env().emit_event(DappUserCommit {
                account: caller,
                merkle_tree_root: user_merkle_tree_root,
                contract,
                dataset_id: dataset_id,
            });
            Ok(())
        }

        /// Create a new dapp user if they do not already exist
        fn create_new_dapp_user(&mut self, account: AccountId) {
            // create the user and add to our list of dapp users
            if self.dapp_users.get(account).is_none() {
                let user = User {
                    correct_captchas: 0,
                    incorrect_captchas: 0,
                    last_correct_captcha: 0,
<<<<<<< HEAD
                    last_correct_captcha_dapp_id: AccountId::default(),
                    created: self.env().block_timestamp(),
                    updated: self.env().block_timestamp(),
=======
                    last_correct_captcha_dapp_id: [0; 32].into(),
>>>>>>> 2ac94aee
                };
                self.dapp_users.insert(account, &user);
                let mut dapp_user_accounts = self.dapp_user_accounts.get_or_default();
                dapp_user_accounts.push(account);
                self.dapp_user_accounts.set(&dapp_user_accounts);
            }
        }

        /// Approve a solution commitment, increment correct captchas, and refund the users tx fee
        #[ink(message)]
        pub fn provider_approve(
            &mut self,
            captcha_solution_commitment_id: Hash,
            transaction_fee: Balance,
        ) -> Result<(), Error> {
            let caller = self.env().caller();
            self.validate_provider_active(caller)?;
            // Guard against incorrect solution id
            let commitment =
                self.get_captcha_solution_commitment(captcha_solution_commitment_id)?;
            if commitment.provider != caller {
                return Err(Error::NotAuthorised);
            }
            self.validate_dapp(commitment.contract)?;

            self.get_dapp_user(commitment.account)?;

            // get the mutables
            let mut commitment_mut = self
                .captcha_solution_commitments
                .get(&captcha_solution_commitment_id)
                .unwrap();
            let mut user = self.dapp_users.get(&commitment.account).unwrap();

            // only make changes if commitment is Pending approval or disapproval
            if commitment_mut.status == CaptchaStatus::Pending {
                commitment_mut.status = CaptchaStatus::Approved;
                user.correct_captchas += 1;
                user.last_correct_captcha = commitment.completed_at;
                user.last_correct_captcha_dapp_id = commitment.contract;
                self.captcha_solution_commitments
                    .insert(captcha_solution_commitment_id, &commitment_mut);
                self.dapp_users.insert(&commitment.account, &user);
                self.pay_fee(&caller, &commitment.contract)?;
                self.refund_transaction_fee(commitment, transaction_fee)?;
                self.env().emit_event(ProviderApprove {
                    captcha_solution_commitment_id,
                });
            }

            Ok(())
        }

        /// Disapprove a solution commitment and increment incorrect captchas
        #[ink(message)]
        pub fn provider_disapprove(
            &mut self,
            captcha_solution_commitment_id: Hash,
        ) -> Result<(), Error> {
            let caller = self.env().caller();
            self.validate_provider_active(caller)?;
            // Guard against incorrect solution id
            let commitment =
                self.get_captcha_solution_commitment(captcha_solution_commitment_id)?;
            if commitment.provider != caller {
                return Err(Error::NotAuthorised);
            }
            self.validate_dapp(commitment.contract)?;
            // Check the user exists
            self.get_dapp_user(commitment.account)?;

            // get the mutables
            let mut commitment_mut = self
                .captcha_solution_commitments
                .get(&captcha_solution_commitment_id)
                .unwrap();
            let mut user = self.dapp_users.get(&commitment.account).unwrap();

            // only make changes if commitment is Pending approval or disapproval
            if commitment_mut.status == CaptchaStatus::Pending {
                commitment_mut.status = CaptchaStatus::Disapproved;
                user.incorrect_captchas += 1;
                self.captcha_solution_commitments
                    .insert(captcha_solution_commitment_id, &commitment_mut);
                self.dapp_users.insert(&commitment.account, &user);
                self.pay_fee(&caller, &commitment.contract)?;
                self.env().emit_event(ProviderDisapprove {
                    captcha_solution_commitment_id,
                });
            }

            Ok(())
        }

        /// Transfer a balance from a provider to a dapp or from a dapp to a provider,
        fn pay_fee(
            &mut self,
            provider_account: &AccountId,
            dapp_account: &AccountId,
        ) -> Result<(), Error> {
            let mut provider = self.providers.get(provider_account).unwrap();
            if provider.fee != 0 {
                let mut dapp = self.dapps.get(dapp_account).unwrap();

                let fee = Balance::from(provider.fee);
                if provider.payee == Payee::Provider {
                    dapp.balance -= fee;
                    provider.balance += fee;
                }
                if provider.payee == Payee::Dapp {
                    provider.balance -= fee;
                    dapp.balance += fee;
                }
                self.providers.insert(*provider_account, &provider);
                self.dapps.insert(*dapp_account, &dapp);
            }
            Ok(())
        }

        /// Transfer a refund fee from payer account to user account
        /// Payee == Provider => Dapp pays solve fee and Dapp pays Dapp User tx fee
        /// Payee == Dapp => Provider pays solve fee and Provider pays Dapp Use
        fn refund_transaction_fee(
            &mut self,
            commitment: CaptchaSolutionCommitment,
            amount: Balance,
        ) -> Result<(), Error> {
            if self.env().balance() < amount {
                return Err(Error::ContractInsufficientFunds);
            }
            if amount > 0 {
                let mut provider = self.providers.get(&commitment.provider).unwrap();
                let mut dapp = self.dapps.get(&commitment.contract).unwrap();
                if provider.payee == Payee::Provider {
                    if dapp.balance < amount {
                        return Err(Error::DappInsufficientFunds);
                    }
                    dapp.balance -= amount;
                    self.dapps.insert(commitment.contract, &dapp);
                } else {
                    if provider.balance < amount {
                        return Err(Error::ProviderInsufficientFunds);
                    }
                    provider.balance -= amount;
                    self.providers.insert(commitment.provider, &provider);
                }
                if self.env().transfer(commitment.account, amount).is_err() {
                    return Err(Error::ContractTransferFailed);
                }
            }
            Ok(())
        }

        /// Checks if the user is a human (true) as they have a solution rate higher than a % threshold or a bot (false)
        /// Threshold is decided by the calling user
        #[ink(message)]
        pub fn dapp_operator_is_human_user(
            &self,
            user: AccountId,
            threshold: u8,
        ) -> Result<bool, Error> {
            match self.get_dapp_user(user) {
                Err(_e) => return Err(Error::DappUserDoesNotExist),
                Ok(user) =>
                // determine if correct captchas is greater than or equal to threshold
                {
                    Ok(user.correct_captchas * 100
                        / (user.correct_captchas + user.incorrect_captchas)
                        >= threshold.into())
                }
            }
        }

        #[ink(message)]
        pub fn dapp_operator_last_correct_captcha(
            &self,
            user: AccountId,
        ) -> Result<LastCorrectCaptcha, Error> {
            let user = self.get_dapp_user(user)?;

            Ok(LastCorrectCaptcha {
                before_ms: u32::try_from(self.env().block_timestamp() - user.last_correct_captcha)
                    .unwrap(),
                dapp_id: user.last_correct_captcha_dapp_id,
            })
        }

        // Disputes and governance messages

        /// Add an operator
        #[ink(message)]
        pub fn add_prosopo_operator(&mut self, operator_account: AccountId) {
            let caller = self.env().caller();
            if self.operators.get(&caller).is_some() {
                let operator = Operator {
                    status: GovernanceStatus::Active,
                };
                self.operators.insert(operator_account, &operator);
                let mut operator_accounts = self.operator_accounts.get_or_default();
                operator_accounts.push(operator_account);
                self.operator_accounts.set(&operator_accounts);
            }
        }

        // Informational / Validation functions

        fn validate_provider_exists_and_has_funds(
            &self,
            provider_id: AccountId,
        ) -> Result<Provider, Error> {
            if self.providers.get(&provider_id).is_none() {
                debug!("{}", "ProviderDoesNotExist");
                return Err(Error::ProviderDoesNotExist);
            }
            let provider = self.get_provider_details(provider_id)?;
            if provider.balance < self.provider_stake_default {
                debug!("{}", "ProviderInsufficientFunds");
                return Err(Error::ProviderInsufficientFunds);
            }
            Ok(provider)
        }

        fn validate_provider_active(&self, provider_id: AccountId) -> Result<Provider, Error> {
            let provider = self.validate_provider_exists_and_has_funds(provider_id)?;
            if provider.status != GovernanceStatus::Active {
                debug!("{}", "ProviderInactive");
                return Err(Error::ProviderInactive);
            }
            Ok(provider)
        }

        fn validate_dapp(&self, contract: AccountId) -> Result<Dapp, Error> {
            // Guard against dapps using service that are not registered
            if self.dapps.get(&contract).is_none() {
                debug!("{}", "DappDoesNotExist");
                return Err(Error::DappDoesNotExist);
            }
            // Guard against dapps using service that are Suspended or Deactivated
            let dapp = self.get_dapp_details(contract)?;
            if dapp.status != GovernanceStatus::Active {
                debug!("{}", "DappInactive");
                return Err(Error::DappInactive);
            }
            // Make sure the Dapp can pay the transaction fees of the user and potentially the
            // provider, if their fee > 0
            if dapp.balance <= self.dapp_stake_default {
                debug!("{}", "DappInsufficientFunds");
                return Err(Error::DappInsufficientFunds);
            }
            Ok(dapp)
        }

        /// Get a single captcha dataset
        ///
        /// Returns an error if the dapp does not exist
        #[ink(message)]
        pub fn get_captcha_data(&self, dataset_id: Hash) -> Result<CaptchaData, Error> {
            if self.captcha_data.get(&dataset_id).is_none() {
                debug!("{}", "CaptchaDatasetDoesNotExist");
                return Err(Error::CaptchaDataDoesNotExist);
            }
            let captcha_data = self.captcha_data.get(&dataset_id);
            Ok(captcha_data.unwrap())
        }

        /// Get a solution commitment
        ///
        /// Returns an error if the commitment does not exist
        #[ink(message)]
        pub fn get_captcha_solution_commitment(
            &self,
            captcha_solution_commitment_id: Hash,
        ) -> Result<CaptchaSolutionCommitment, Error> {
            if self
                .captcha_solution_commitments
                .get(&captcha_solution_commitment_id)
                .is_none()
            {
                return Err(Error::CaptchaSolutionCommitmentDoesNotExist);
            }
            let commitment = self
                .captcha_solution_commitments
                .get(&captcha_solution_commitment_id)
                .unwrap();

            Ok(commitment)
        }

        /// Get a dapp user
        ///
        /// Returns an error if the user does not exist
        #[ink(message)]
        pub fn get_dapp_user(&self, dapp_user_id: AccountId) -> Result<User, Error> {
            if self.dapp_users.get(&dapp_user_id).is_none() {
                debug!("{}", "DappUserDoesNotExist");
                return Err(Error::DappUserDoesNotExist);
            }
            Ok(self.dapp_users.get(&dapp_user_id).unwrap())
        }

        /// Get a single provider's details
        ///
        /// Returns an error if the user does not exist
        #[ink(message)]
        pub fn get_provider_details(&self, accountid: AccountId) -> Result<Provider, Error> {
            if self.providers.get(&accountid).is_none() {
                debug!("{}", "ProviderDoesNotExist");
                return Err(Error::ProviderDoesNotExist);
            }
            let provider = self.providers.get(&accountid);
            Ok(provider.unwrap())
        }

        /// Get a single dapps details
        ///
        /// Returns an error if the dapp does not exist
        #[ink(message)]
        pub fn get_dapp_details(&self, contract: AccountId) -> Result<Dapp, Error> {
            if self.dapps.get(&contract).is_none() {
                debug!("{}", "DappDoesNotExist");
                return Err(Error::DappDoesNotExist);
            }
            let dapp = self.dapps.get(&contract);
            Ok(dapp.unwrap())
        }

        /// Returns the account balance for the specified `dapp`.
        ///
        /// Returns `0` if the account does not exist.
        #[ink(message)]
        pub fn get_dapp_balance(&self, dapp: AccountId) -> Balance {
            return match self.get_dapp_details(dapp) {
                Ok(v) => v.balance,
                Err(_e) => Balance::from(0_u32),
            };
        }

        /// Returns the account balance for the specified `provider`.
        ///
        /// Returns `0` if the account does not exist.
        #[ink(message)]
        pub fn get_provider_balance(&self, provider: AccountId) -> Balance {
            return match self.get_provider_details(provider) {
                Ok(v) => v.balance,
                Err(_e) => Balance::from(0_u32),
            };
        }

        /// List providers given an array of account id
        ///
        /// Returns empty if none were matched
        #[ink(message)]
        pub fn list_providers_by_ids(&self, provider_ids: Vec<AccountId>) -> Vec<Provider> {
            let mut providers = Vec::new();
            for provider_id in provider_ids {
                let provider = self.providers.get(provider_id);
                if provider.is_none() {
                    continue;
                }
                providers.push(provider.unwrap())
            }
            providers
        }

        /// List providers given an array of status
        ///
        /// Returns empty if none were matched
        #[ink(message)]
        pub fn list_providers_by_status(&self, statuses: Vec<GovernanceStatus>) -> Vec<Provider> {
            let mut providers = Vec::<Provider>::new();
            for status in statuses {
                for payee in [ Payee::Dapp, Payee::Provider] {
                    let providers_set = self.provider_accounts.get((status, payee));
                    if providers_set.is_none() {
                        continue;
                    }
                    let provider_ids = providers_set.unwrap().into_iter().collect();
                    providers.append(&mut self.list_providers_by_ids(provider_ids));
                }
            }
            providers
        }

        /// Get a random active provider
        ///
        /// Returns error if no active provider is found
        #[ink(message)]
        pub fn get_random_active_provider(
            &self,
            user_account: AccountId,
            dapp_contract_account: AccountId,
        ) -> Result<RandomProvider, Error> {
            let dapp = self.validate_dapp(dapp_contract_account)?;
            let status = GovernanceStatus::Active;
            let active_providers;
            let mut index: u128;
            if dapp.payee == DappPayee::Any {
                // Get the active providers for which the payee is dapp
                let active_providers_initial = self
                    .provider_accounts
                    .get((status, Payee::Dapp))
                    .unwrap_or_default();
                let mut max = active_providers_initial.len();

                // Get the active providers for which the payee is provider
                let active_providers_secondary = self
                    .provider_accounts
                    .get((status, Payee::Provider))
                    .unwrap_or_default();

                // The max length of the active providers is the sum of the two
                max += active_providers_secondary.len();

                // If the max is 0, then there are no active providers
                if max == 0 {
                    return Err(Error::NoActiveProviders);
                }

                // Get a random number between 0 and max
                index = self.get_random_number(max as u128, user_account);

                // Work out which BTreeset to get the provider from and modify the index accordingly
                if index < active_providers_initial.len() as u128 {
                    active_providers = active_providers_initial;
                } else {
                    index = index - active_providers_initial.len() as u128;
                    active_providers = active_providers_secondary;
                }
            } else {
                let payee = match dapp.payee {
                    DappPayee::Dapp => Payee::Dapp,
                    DappPayee::Provider => Payee::Provider,
                    _ => Payee::Dapp,
                };

                // Get the active providers based on the dapps payee field
                active_providers = self
                    .provider_accounts
                    .get((status, payee))
                    .unwrap_or_default();

                // If the length is 0, then there are no active providers
                if active_providers.len() == 0 {
                    return Err(Error::NoActiveProviders);
                }

                // Get a random number between 0 and the length of the active providers
                index = self.get_random_number(active_providers.len() as u128, user_account);
            }


            let provider_id = active_providers.into_iter().nth(index as usize).unwrap();
            let provider = self.providers.get(provider_id);
            if provider.is_none() {
                return Err(Error::NoActiveProviders);
            }

            Ok(RandomProvider {
                provider_id,
                provider: provider.unwrap(),
                block_number: self.env().block_number(),
            })
        }

        /// Get the AccountIds of all Providers ever registered
        ///
        /// Returns {Vec<AccountId>}
        #[ink(message)]
        pub fn get_all_provider_ids(&self) -> Vec<AccountId> {
            let mut provider_ids = Vec::<AccountId>::new();
            for status in [
                GovernanceStatus::Active,
                GovernanceStatus::Suspended,
                GovernanceStatus::Deactivated,
            ] {
                for payee in [Payee::Provider, Payee::Dapp] {
                    let providers_set = self.provider_accounts.get((status, payee));
                    if providers_set.is_none() {
                        continue;
                    }
                    provider_ids.append(&mut providers_set.unwrap().into_iter().collect());
                }

            }
            provider_ids
        }

        /// Get a random number from 0 to `len` - 1 inclusive. The user account is added to the seed for additional random entropy.
        #[ink(message)]
        pub fn get_random_number(&self, len: u128, user_account: AccountId) -> u128 {
            if len <= 0 {
                panic!("Cannot generate a random number for a length of 0 or less");
            }
            // build a random seed from user account, block number, block timestamp and (TODO) block hash
            const BLOCK_NUMBER_SIZE: usize = 4;
            const BLOCK_TIMESTAMP_SIZE: usize = 8;
            const USER_ACCOUNT_SIZE: usize = 32;
            let block_number: u32 = self.env().block_number();
            let block_timestamp: u64 = self.env().block_timestamp();
            let user_account_bytes: &[u8; USER_ACCOUNT_SIZE] = user_account.as_ref();
            // pack all the data into a single byte array
            let block_number_arr: [u8; BLOCK_NUMBER_SIZE] = block_number.to_le_bytes();
            let block_timestamp_arr: [u8; BLOCK_TIMESTAMP_SIZE] = block_timestamp.to_le_bytes();
            let tmp: [u8; USER_ACCOUNT_SIZE + BLOCK_NUMBER_SIZE] =
                concat_u8(&user_account_bytes, &block_number_arr);
            let bytes: [u8; BLOCK_TIMESTAMP_SIZE + BLOCK_NUMBER_SIZE + USER_ACCOUNT_SIZE] =
                concat_u8(&tmp, &block_timestamp_arr);
            // hash to ensure small changes (e.g. in the block timestamp) result in large change in the seed
            let mut hash_output = <Blake2x128 as HashOutput>::Type::default();
            <Blake2x128 as CryptoHash>::hash(&bytes, &mut hash_output);
            // the random number can be derived from the hash
            let next = u128::from_le_bytes(hash_output);
            // use modulo to get a number between 0 (inclusive) and len (exclusive)
            // e.g. if len = 10 then range would be 0-9
            let next_mod = next % len;
            next_mod
        }

        /// Get a random number from 0 to `len` - 1 inclusive. Uses the caller account for additional random entropy.
        #[ink(message)]
        pub fn get_random_number_caller(&self, len: u128) -> u128 {
            self.get_random_number(len, self.env().caller())
        }
    }

    /// Unit tests in Rust are normally defined within such a `#[cfg(test)]`
    /// module and test functions are marked with a `#[test]` attribute.
    /// ************** READ BEFORE TESTING *******************
    /// The below code is technically just normal Rust code.
    /// Therefore you can use println!() as usual, but by default stdout is only shown for tests which fail.
    /// Run the tests via `cargo test` (no need for `cargo contract`!)
    /// *********************************
    #[cfg(test)]
    #[cfg_attr(
        debug_assertions,
        allow(
            dead_code,
            unused_imports,
            unused_variables,
            unused_mut,
            unused_must_use,
            non_upper_case_globals,
            non_shorthand_field_patterns
        )
    )]
    mod tests {
        use ink;
        use ink::env::hash::Blake2x256;
        use ink::env::hash::CryptoHash;
        use ink::env::hash::HashOutput;

        use crate::prosopo::Error::{ProviderInactive, ProviderInsufficientFunds};

        /// Imports all the definitions from the outer scope so we can use them here.
        use super::*;

        type Event = <Prosopo as ::ink::reflect::ContractEventBase>::Type;

        const STAKE_DEFAULT: u128 = 1000000000000;

        /// We test if the default constructor does its job.
        #[ink::test]
        fn test_default_works() {
            let operator_account = AccountId::from([0x1; 32]);
            let contract = Prosopo::default(operator_account, STAKE_DEFAULT, STAKE_DEFAULT);
            assert!(contract.operators.get(&operator_account).is_some());
            assert!(contract.operator_accounts.get().unwrap().contains(&operator_account));
        }

        /// Assert contract provider minimum stake default set from constructor.
        #[ink::test]
        pub fn test_provider_stake_default() {
            let operator_account = AccountId::from([0x1; 32]);
            let contract = Prosopo::default(operator_account, STAKE_DEFAULT, STAKE_DEFAULT);
            let provider_stake_default: u128 = contract.get_provider_stake_default();
            assert!(STAKE_DEFAULT.eq(&provider_stake_default));
        }

        /// Assert contract dapp minimum stake default set from constructor.
        #[ink::test]
        pub fn test_dapp_stake_default() {
            let operator_account = AccountId::from([0x1; 32]);
            let contract = Prosopo::default(operator_account, STAKE_DEFAULT, STAKE_DEFAULT);
            let dapp_stake_default: u128 = contract.get_dapp_stake_default();
            assert!(STAKE_DEFAULT.eq(&dapp_stake_default));
        }

        /// Test provider register
        #[ink::test]
        fn test_provider_register() {
            let operator_account = AccountId::from([0x1; 32]);
            let mut contract = Prosopo::default(operator_account, STAKE_DEFAULT, STAKE_DEFAULT);
            let provider_account = AccountId::from([0x2; 32]);
            let service_origin = str_to_hash("https://localhost:2424".to_string());
            let fee: u32 = 0;
            contract.provider_register(service_origin, fee, Payee::Provider, provider_account);
            assert!(contract.providers.get(&provider_account).is_some());
            assert!(contract
                .provider_accounts
                .get((GovernanceStatus::Deactivated, Payee::Provider))
                .unwrap_or_default()
                .contains(&provider_account));
        }

        /// Test provider deregister
        #[ink::test]
        fn test_provider_deregister() {
            let operator_account = AccountId::from([0x1; 32]);
            let mut contract = Prosopo::default(operator_account, STAKE_DEFAULT, STAKE_DEFAULT);
            let provider_account = AccountId::from([0x2; 32]);
            let service_origin = str_to_hash("https://localhost:2424".to_string());
            let fee: u32 = 0;
            contract.provider_register(service_origin, fee, Payee::Provider, provider_account);
            assert!(contract.providers.get(&provider_account).is_some());
            contract.provider_deregister(provider_account);
            let provider_record = contract.providers.get(&provider_account).unwrap();
            assert!(provider_record.status == GovernanceStatus::Deactivated);
        }

        /// Test list providers
        #[ink::test]
        fn test_list_providers_by_ids() {
            let operator_account = AccountId::from([0x1; 32]);
            let mut contract = Prosopo::default(operator_account, STAKE_DEFAULT, STAKE_DEFAULT);
            let provider_account = AccountId::from([0x2; 32]);
            let service_origin = str_to_hash("https://localhost:2424".to_string());
            let fee: u32 = 0;
            contract.provider_register(service_origin, fee, Payee::Provider, provider_account);
            let registered_provider_account = contract.providers.get(&provider_account);
            assert!(registered_provider_account.is_some());
            let returned_list = contract.list_providers_by_ids(vec![provider_account]);
            assert!(returned_list == vec![registered_provider_account.unwrap()]);
        }

        // test get random number with zero length, i.e. no range to pick from
        #[ink::test]
        #[should_panic]
        fn test_get_random_number_zero_len() {
            let operator_account = AccountId::from([0x1; 32]);
            let contract = Prosopo::default(operator_account, STAKE_DEFAULT, STAKE_DEFAULT);
            contract.get_random_number(0, operator_account);
        }

        // Test get random number
        #[ink::test]
        fn test_get_random_number() {
            let operator_account = AccountId::from([0x1; 32]);
            let contract = Prosopo::default(operator_account, STAKE_DEFAULT, STAKE_DEFAULT);
            const len: usize = 10;
            let mut arr = [0; len];
            // get several random numbers, one per block
            for i in 0..len {
                let number = contract.get_random_number(100, operator_account);
                arr[i] = number;
                println!(
                    "{:?} {:?} {:?}",
                    number,
                    ink::env::block_number::<ink::env::DefaultEnvironment>(),
                    ink::env::block_timestamp::<ink::env::DefaultEnvironment>()
                );
                ink::env::test::advance_block::<ink::env::DefaultEnvironment>();
            }
            // check that the random numbers match precomputed values
            assert_eq!(&[58, 1, 45, 93, 87, 19, 99, 5, 66, 39], &arr);
        }

        /// Helper function for converting string to Hash
        fn str_to_hash(str: String) -> Hash {
            let mut result = Hash::default();
            let len_result = result.as_ref().len();
            let mut hash_output = <<Blake2x256 as HashOutput>::Type as Default>::default();
            <Blake2x256 as CryptoHash>::hash((&str).as_ref(), &mut hash_output);
            let copy_len = core::cmp::min(hash_output.len(), len_result);
            result.as_mut()[0..copy_len].copy_from_slice(&hash_output[0..copy_len]);
            result
        }

        /// Provider Register Helper
        fn generate_provider_data(id: u8, port: &str, fee: u32) -> (AccountId, Hash, u32) {
            let provider_account = AccountId::from([id; 32]);
            let service_origin = str_to_hash(format!("https://localhost:{}", port));

            (provider_account, service_origin, fee)
        }

        /// Test add operator
        #[ink::test]
        fn test_add_operator() {
            let operator_account = AccountId::from([0x1; 32]);
            let mut contract = Prosopo::default(operator_account, STAKE_DEFAULT, STAKE_DEFAULT);
            ink::env::test::set_caller::<ink::env::DefaultEnvironment>(operator_account);
            let operator_account_new = AccountId::from([0x2; 32]);
            contract.add_prosopo_operator(operator_account_new);
            assert!(contract.operator_accounts.get().unwrap().contains(&operator_account_new));
            assert!(contract.operators.get(&operator_account_new).is_some());
        }

        /// Test provider register and update
        #[ink::test]
        fn test_provider_register_and_update() {
            let operator_account = AccountId::from([0x1; 32]);
            let mut contract = Prosopo::default(operator_account, STAKE_DEFAULT, STAKE_DEFAULT);
            let (provider_account, service_origin, fee) = generate_provider_data(0x2, "2424", 0);
            contract
                .provider_register(service_origin, fee, Payee::Provider, provider_account)
                .unwrap();
            assert!(contract.providers.get(&provider_account).is_some());
            assert!(contract
                .provider_accounts
                .get((GovernanceStatus::Deactivated, Payee::Provider))
                .unwrap()
                .contains(&provider_account));
            let service_origin = str_to_hash("https://localhost:4242".to_string());
            let fee: u32 = 100;
            ink::env::test::set_caller::<ink::env::DefaultEnvironment>(provider_account);
            let balance = 20000000000000;
            ink::env::test::set_value_transferred::<ink::env::DefaultEnvironment>(balance);
            contract.provider_update(service_origin, fee, Payee::Dapp, provider_account);
            assert!(contract
                .provider_accounts
                .get((GovernanceStatus::Deactivated, Payee::Provider))
                .unwrap()
                .contains(&provider_account));
            let provider = contract.providers.get(&provider_account).unwrap();
            assert_eq!(provider.service_origin, service_origin);
            assert_eq!(provider.fee, fee);
            assert_eq!(provider.payee, Payee::Dapp);
            assert_eq!(provider.balance, balance);
            assert_eq!(provider.status, GovernanceStatus::Deactivated);

            let emitted_events = ink::env::test::recorded_events().collect::<Vec<_>>();

            // first event is the register event, second event is the update
            assert_eq!(2, emitted_events.len());

            let event_provider_update = &emitted_events[1];

            let decoded_event_update =
                <Event as scale::Decode>::decode(&mut &event_provider_update.data[..])
                    .expect("encountered invalid contract event data buffer");

            if let Event::ProviderUpdate(ProviderUpdate { account }) = decoded_event_update {
                assert_eq!(
                    account, provider_account,
                    "encountered invalid ProviderUpdate.account"
                );
            } else {
                panic!("encountered unexpected event kind: expected a ProviderUpdate event");
            }
        }

        /// Test provider register with service_origin error
        #[ink::test]
        fn test_provider_register_with_service_origin_error() {
            let operator_account = AccountId::from([0x1; 32]);
            let mut contract = Prosopo::default(operator_account, STAKE_DEFAULT, STAKE_DEFAULT);

            let (provider_account, service_origin, fee) = generate_provider_data(0x2, "4242", 0);

            contract
                .provider_register(service_origin, fee, Payee::Provider, provider_account)
                .unwrap();

            // try creating the second provider and make sure the error is correct and that it doesn't exist
            let (provider_account, _, _) = generate_provider_data(0x3, "4242", 0);
            match contract.provider_register(service_origin, fee, Payee::Provider, provider_account)
            {
                Result::Err(Error::ProviderServiceOriginUsed) => {
                    assert!(true);
                }
                _ => {
                    assert!(false);
                }
            }
            assert!(contract.providers.get(&provider_account).is_none());
            assert!(!contract
                .provider_accounts
                .get((GovernanceStatus::Deactivated, Payee::Provider))
                .unwrap()
                .contains(&provider_account));
        }

        /// Test provider update with service_origin error
        #[ink::test]
        fn test_provider_update_with_service_origin_error() {
            let operator_account = AccountId::from([0x1; 32]);
            let mut contract = Prosopo::default(operator_account, STAKE_DEFAULT, STAKE_DEFAULT);

            let (provider_account, service_origin, fee) = generate_provider_data(0x2, "4242", 0);

            contract
                .provider_register(service_origin, fee, Payee::Provider, provider_account)
                .unwrap();

            let (provider_account, service_origin, fee) = generate_provider_data(0x3, "2424", 0);

            contract
                .provider_register(service_origin, fee, Payee::Provider, provider_account)
                .unwrap();

            let (_, service_origin, fee) = generate_provider_data(0x3, "4242", 100);

            ink::env::test::set_caller::<ink::env::DefaultEnvironment>(provider_account);
            let balance = 20000000000000;
            ink::env::test::set_value_transferred::<ink::env::DefaultEnvironment>(balance);

            // try updating the second provider and make sure the error is correct and that it didn't change
            match contract.provider_update(service_origin, fee, Payee::Dapp, provider_account) {
                Result::Err(Error::ProviderServiceOriginUsed) => {
                    assert!(true);
                }
                _ => {
                    assert!(false);
                }
            }

            let provider = contract.providers.get(&provider_account).unwrap();
            assert_ne!(provider.service_origin, service_origin);
            assert_ne!(provider.fee, fee);
            assert_ne!(provider.balance, balance);
            assert_ne!(provider.status, GovernanceStatus::Active);
        }

        /// Test provider unstake
        #[ink::test]
        fn test_provider_unstake() {
            let operator_account = AccountId::from([0x1; 32]);
            let mut contract = Prosopo::default(operator_account, STAKE_DEFAULT, STAKE_DEFAULT);
            let (provider_account, service_origin, fee) = generate_provider_data(0x2, "4242", 0);
            let balance: u128 = 10;
            ink::env::test::set_caller::<ink::env::DefaultEnvironment>(operator_account);
            contract
                .provider_register(service_origin, fee, Payee::Provider, provider_account)
                .ok();
            ink::env::test::set_account_balance::<ink::env::DefaultEnvironment>(
                provider_account,
                balance,
            );
            ink::env::test::set_caller::<ink::env::DefaultEnvironment>(provider_account);
            ink::env::test::set_value_transferred::<ink::env::DefaultEnvironment>(balance);
            contract.provider_update(service_origin, fee, Payee::Provider, provider_account);
            contract.provider_unstake().ok();
            let emitted_events = ink::env::test::recorded_events().collect::<Vec<_>>();

            // events are the register event (0), stake event(1), deregister(2) and the unstake event(3)

            assert_eq!(4, emitted_events.len());

            let event_unstake = &emitted_events[3];
            let decoded_event_unstake =
                <Event as scale::Decode>::decode(&mut &event_unstake.data[..])
                    .expect("encountered invalid contract event data buffer");

            if let Event::ProviderUnstake(ProviderUnstake { account, value }) =
                decoded_event_unstake
            {
                assert_eq!(
                    account, provider_account,
                    "encountered invalid ProviderUnstake.account"
                );
                assert_eq!(value, balance, "encountered invalid ProviderUnstake.value");
            } else {
                panic!("encountered unexpected event kind: expected a ProviderUnstake event");
            }
        }

        /// Test provider add data set
        #[ink::test]
        fn test_provider_add_dataset() {
            let operator_account = AccountId::from([0x1; 32]);
            let mut contract = Prosopo::default(operator_account, STAKE_DEFAULT, STAKE_DEFAULT);
            let (provider_account, service_origin, fee) = generate_provider_data(0x2, "4242", 0);
            let balance: u128 = 2000000000000;
            ink::env::test::set_caller::<ink::env::DefaultEnvironment>(operator_account);
            contract
                .provider_register(service_origin, fee, Payee::Provider, provider_account)
                .ok();
            ink::env::test::set_account_balance::<ink::env::DefaultEnvironment>(
                provider_account,
                balance,
            );
            ink::env::test::set_caller::<ink::env::DefaultEnvironment>(provider_account);
            ink::env::test::set_value_transferred::<ink::env::DefaultEnvironment>(balance);
            contract.provider_update(service_origin, fee, Payee::Provider, provider_account);
            let root1 = str_to_hash("merkle tree".to_string());
            let root2 = str_to_hash("merkle tree2".to_string());
            contract.provider_add_dataset(root1, root2).ok();
            let emitted_events = ink::env::test::recorded_events().collect::<Vec<_>>();

            // events are the register, stake, add data set
            assert_eq!(3, emitted_events.len());

            let event_unstake = &emitted_events[2];
            let decoded_event_unstake =
                <Event as scale::Decode>::decode(&mut &event_unstake.data[..])
                    .expect("encountered invalid contract event data buffer");

            if let Event::ProviderAddDataset(ProviderAddDataset {
                account,
                dataset_id: dataset_id,
                dataset_id_content: datset_id_content,
            }) = decoded_event_unstake
            {
                assert_eq!(
                    account, provider_account,
                    "encountered invalid ProviderAddDataset.account"
                );
                assert_eq!(
                    dataset_id, root1,
                    "encountered invalid ProviderAddDataset.dataset_id"
                );
            } else {
                panic!("encountered unexpected event kind: expected a ProviderAddDataset event");
            }
        }

        /// Test provider cannot add data set if inactive
        #[ink::test]
        fn test_provider_cannot_add_dataset_if_inactive() {
            let operator_account = AccountId::from([0x1; 32]);
            let mut contract = Prosopo::default(operator_account, STAKE_DEFAULT, STAKE_DEFAULT);
            let (provider_account, service_origin, fee) = generate_provider_data(0x2, "4242", 0);
            let balance: u128 = 10;
            ink::env::test::set_caller::<ink::env::DefaultEnvironment>(operator_account);
            contract
                .provider_register(service_origin, fee, Payee::Provider, provider_account)
                .ok();
            ink::env::test::set_account_balance::<ink::env::DefaultEnvironment>(
                provider_account,
                balance,
            );
            ink::env::test::set_caller::<ink::env::DefaultEnvironment>(provider_account);
            ink::env::test::set_value_transferred::<ink::env::DefaultEnvironment>(balance);
            let root1 = str_to_hash("merkle tree1".to_string());
            let root2 = str_to_hash("merkle tree2".to_string());
            let result = contract.provider_add_dataset(root1, root2).unwrap_err();
            assert_eq!(ProviderInsufficientFunds, result)
        }

        /// Test dapp register with zero balance transfer
        #[ink::test]
        fn test_dapp_register_zero_balance_transfer() {
            let operator_account = AccountId::from([0x1; 32]);
            let mut contract = Prosopo::default(operator_account, STAKE_DEFAULT, STAKE_DEFAULT);
            let caller = AccountId::from([0x2; 32]);
            let dapp_contract = AccountId::from([0x3; 32]);
            // Call from the dapp account
            ink::env::test::set_caller::<ink::env::DefaultEnvironment>(caller);
            // Don't transfer anything with the call
            let balance = 0;
            ink::env::test::set_value_transferred::<ink::env::DefaultEnvironment>(balance);
            contract.dapp_register(dapp_contract, None, DappPayee::Any);
            assert!(contract.dapps.get(&dapp_contract).is_some());
            let dapp = contract.dapps.get(&dapp_contract).unwrap();
            assert_eq!(dapp.owner, caller);

            // account is marked as suspended as zero tokens have been paid
            assert_eq!(dapp.status, GovernanceStatus::Suspended);
            assert_eq!(dapp.balance, balance);
            assert!(contract.dapp_accounts.get().unwrap().contains(&dapp_contract));
        }

        /// Test dapp register with positive balance transfer
        #[ink::test]
        fn test_dapp_register_positive_balance_transfer() {
            let operator_account = AccountId::from([0x1; 32]);
            let mut contract = Prosopo::default(operator_account, STAKE_DEFAULT, STAKE_DEFAULT);
            let caller = AccountId::from([0x2; 32]);
            let dapp_contract = AccountId::from([0x3; 32]);

            // Call from the dapp account
            ink::env::test::set_caller::<ink::env::DefaultEnvironment>(caller);

            // Transfer tokens with the call
            let balance = STAKE_DEFAULT;
            ink::env::test::set_value_transferred::<ink::env::DefaultEnvironment>(balance);

            // register the dapp
            contract.dapp_register(dapp_contract, None, DappPayee::Any);
            // check the dapp exists in the hashmap
            assert!(contract.dapps.get(&dapp_contract).is_some());

            // check the various attributes are correct
            let dapp = contract.dapps.get(&dapp_contract).unwrap();
            assert_eq!(dapp.owner, caller);

            // account is marked as active as balance is now positive
            assert_eq!(dapp.status, GovernanceStatus::Active);
            assert_eq!(dapp.balance, balance);
            assert!(contract.dapp_accounts.get().unwrap().contains(&dapp_contract));
        }

        /// Test dapp register and then update
        #[ink::test]
        fn test_dapp_register_and_update() {
            let operator_account = AccountId::from([0x1; 32]);
            let mut contract = Prosopo::default(operator_account, STAKE_DEFAULT, STAKE_DEFAULT);
            let caller = AccountId::from([0x2; 32]);
            let dapp_contract_account = AccountId::from([0x3; 32]);

            // Call from the dapp account
            ink::env::test::set_caller::<ink::env::DefaultEnvironment>(caller);

            // Transfer tokens with the call
            let balance_1 = STAKE_DEFAULT;
            ink::env::test::set_value_transferred::<ink::env::DefaultEnvironment>(balance_1);

            // register the dapp
            contract.dapp_register(dapp_contract_account, None, DappPayee::Any);

            // check the dapp exists in the hashmap
            assert!(contract.dapps.get(&dapp_contract_account).is_some());

            // check the various attributes are correct
            let dapp = contract.dapps.get(&dapp_contract_account).unwrap();
            assert_eq!(dapp.owner, caller);

            // account is marked as active as tokens have been paid
            assert_eq!(dapp.status, GovernanceStatus::Active);
            assert_eq!(dapp.balance, balance_1);

            // Transfer tokens with the call
            let balance_2 = STAKE_DEFAULT;
            ink::env::test::set_value_transferred::<ink::env::DefaultEnvironment>(balance_2);

            // run the register function again for the same (caller, contract) pair, adding more
            // tokens and changing the client origin
            let new_owner = AccountId::from([0x5; 32]);
            contract.dapp_register(dapp_contract_account, Some(new_owner), DappPayee::Any);

            // check the various attributes are correct
            let dapp = contract.dapps.get(&dapp_contract_account).unwrap();
            assert_eq!(dapp.owner, new_owner);

            // account is marked as active as tokens have been paid
            assert_eq!(dapp.status, GovernanceStatus::Active);
            assert_eq!(dapp.balance, balance_1 + balance_2);
            assert!(contract.dapp_accounts.get().unwrap().contains(&dapp_contract_account));
        }

        /// Test dapp fund account
        #[ink::test]
        fn test_dapp_fund() {
            let operator_account = AccountId::from([0x1; 32]);
            let mut contract = Prosopo::default(operator_account, STAKE_DEFAULT, STAKE_DEFAULT);
            let caller = AccountId::from([0x2; 32]);
            let dapp_contract = AccountId::from([0x3; 32]);

            // Call from the dapp account
            ink::env::test::set_caller::<ink::env::DefaultEnvironment>(caller);

            // Transfer tokens with the register call
            let balance_1 = 100;
            ink::env::test::set_value_transferred::<ink::env::DefaultEnvironment>(balance_1);

            // register the dapp
            contract.dapp_register(dapp_contract, None, DappPayee::Any);

            // Transfer tokens with the fund call
            let balance_2 = 200;
            ink::env::test::set_value_transferred::<ink::env::DefaultEnvironment>(balance_2);
            contract.dapp_fund(dapp_contract);

            // check the total account balance is correct
            let dapp = contract.dapps.get(&dapp_contract).unwrap();
            assert_eq!(dapp.balance, balance_1 + balance_2);
        }

        /// Test dapp cancel
        #[ink::test]
        fn test_dapp_cancel() {
            let operator_account = AccountId::from([0x1; 32]);
            let mut contract = Prosopo::default(operator_account, STAKE_DEFAULT, STAKE_DEFAULT);
            let caller = AccountId::from([0x2; 32]);
            let contract_account = AccountId::from([0x3; 32]);
            let callers_initial_balance =
                ink::env::test::get_account_balance::<ink::env::DefaultEnvironment>(caller)
                    .unwrap();

            // Call from the dapp account
            ink::env::test::set_caller::<ink::env::DefaultEnvironment>(caller);

            // Transfer tokens with the register call
            let balance = 200;
            ink::env::test::set_value_transferred::<ink::env::DefaultEnvironment>(balance);

            // register the dapp
            contract.dapp_register(contract_account, None, DappPayee::Any);

            // Transfer tokens with the fund call
            contract.dapp_cancel(contract_account).ok();

            // check the funds are returned and the dapp's status is Deactivated
            let dapp = contract.dapps.get(&contract_account).unwrap();
            assert_eq!(dapp.status, GovernanceStatus::Deactivated);

            // Make sure the funds are returned to the caller
            assert_eq!(dapp.balance, 0);
            let callers_balance =
                ink::env::test::get_account_balance::<ink::env::DefaultEnvironment>(caller)
                    .unwrap();
            assert_eq!(callers_initial_balance + balance, callers_balance);
        }

        /// Test dapp user commit
        /// A dapp user can only commit a solution to the chain when there is at least one captcha
        /// provider and one dapp available.
        #[ink::test]
        fn test_dapp_user_commit() {
            let operator_account = AccountId::from([0x1; 32]);

            // initialise the contract
            let mut contract = Prosopo::default(operator_account, STAKE_DEFAULT, STAKE_DEFAULT);

            // Register the provider
            let provider_account = AccountId::from([0x2; 32]);
            let service_origin = str_to_hash("https://localhost:2424".to_string());
            let fee: u32 = 0;
            contract
                .provider_register(service_origin, fee, Payee::Provider, provider_account)
                .ok();

            // Call from the provider account to add data and stake tokens
            let balance = 2000000000000;
            ink::env::test::set_caller::<ink::env::DefaultEnvironment>(provider_account);
            let root1 = str_to_hash("merkle tree1".to_string());
            let root2 = str_to_hash("merkle tree2".to_string());
            ink::env::test::set_value_transferred::<ink::env::DefaultEnvironment>(balance);
            contract.provider_update(service_origin, fee, Payee::Provider, provider_account);
            // can only add data set after staking
            contract.provider_add_dataset(root1, root2).ok();

            // Register the dapp
            let dapp_user_account = AccountId::from([0x3; 32]);
            let dapp_contract_account = AccountId::from([0x4; 32]);

            // Call from the dapp contract account
            ink::env::test::set_caller::<ink::env::DefaultEnvironment>(dapp_contract_account);
            // Give the dap a balance
            let balance = 2000000000000;
            ink::env::test::set_value_transferred::<ink::env::DefaultEnvironment>(balance);
            contract.dapp_register(dapp_contract_account, None, DappPayee::Any);

            // Call from the dapp user account
            ink::env::test::set_caller::<ink::env::DefaultEnvironment>(dapp_user_account);
            //Dapp User commit
            let user_root = str_to_hash("user merkle tree root".to_string());
            contract
                .dapp_user_commit(
                    dapp_contract_account,
                    root1,
                    user_root,
                    provider_account,
                    dapp_user_account,
                    None,
                )
                .ok();

            // check that the data is in the captcha_solution_commitments hashmap
            assert!(contract
                .captcha_solution_commitments
                .get(&user_root)
                .is_some());
        }

        /// Test provider approve
        #[ink::test]
        fn test_provider_approve() {
            let operator_account = AccountId::from([0x1; 32]);

            // initialise the contract
            let mut contract = Prosopo::default(operator_account, STAKE_DEFAULT, STAKE_DEFAULT);

            // Register the provider
            let (provider_account, service_origin, fee) = generate_provider_data(0x2, "4242", 0);
            contract
                .provider_register(service_origin, fee, Payee::Provider, provider_account)
                .unwrap();

            // Call from the provider account to add data and stake tokens
            let balance = 2000000000000;
            ink::env::test::set_caller::<ink::env::DefaultEnvironment>(provider_account);
            let root1 = str_to_hash("merkle tree1".to_string());
            let root2 = str_to_hash("merkle tree2".to_string());
            ink::env::test::set_value_transferred::<ink::env::DefaultEnvironment>(balance);
            contract.provider_update(service_origin, fee, Payee::Provider, provider_account);

            let provider = contract.providers.get(&provider_account).unwrap();
            // can only add data set after staking
            contract.provider_add_dataset(root1, root2).ok();

            // Register the dapp
            let dapp_caller_account = AccountId::from([0x3; 32]);
            let dapp_contract_account = AccountId::from([0x4; 32]);

            // Call from the dapp account
            ink::env::test::set_caller::<ink::env::DefaultEnvironment>(dapp_caller_account);
            // Give the dap a balance
            let balance = 2000000000000;
            ink::env::test::set_value_transferred::<ink::env::DefaultEnvironment>(balance);
            contract.dapp_register(dapp_contract_account, None, DappPayee::Any);

            //Dapp User commit
            let dapp_user_account = AccountId::from([0x5; 32]);
            let user_root = str_to_hash("user merkle tree root".to_string());
            contract
                .dapp_user_commit(
                    dapp_contract_account,
                    root1,
                    user_root,
                    provider_account,
                    dapp_user_account,
                    None,
                )
                .ok();

            // Call from the provider account to mark the solution as approved
            ink::env::test::set_caller::<ink::env::DefaultEnvironment>(provider_account);
            let solution_id = user_root;
            contract.provider_approve(solution_id, 0);
            let commitment = contract
                .captcha_solution_commitments
                .get(&solution_id)
                .unwrap();
            assert_eq!(commitment.status, CaptchaStatus::Approved);
            let new_dapp_balance = contract.get_dapp_balance(dapp_contract_account);
            let new_provider_balance = contract.get_provider_balance(provider_account);
            assert_eq!(balance - Balance::from(fee), new_dapp_balance);
            assert_eq!(balance + Balance::from(fee), new_provider_balance);

            // Now make sure that the provider cannot later set the solution to disapproved and make
            // sure that the dapp balance is unchanged
            contract.provider_disapprove(solution_id);
            let commitment = contract
                .captcha_solution_commitments
                .get(&solution_id)
                .unwrap();
            assert_eq!(commitment.status, CaptchaStatus::Approved);
            assert_eq!(
                balance - Balance::from(fee),
                contract.get_dapp_balance(dapp_contract_account)
            );
            assert_eq!(
                balance + Balance::from(fee),
                contract.get_provider_balance(provider_account)
            );
        }

        /// Test provider cannot approve invalid solution id
        #[ink::test]
        fn test_provider_approve_invalid_id() {
            let operator_account = AccountId::from([0x1; 32]);

            // initialise the contract
            let mut contract = Prosopo::default(operator_account, STAKE_DEFAULT, STAKE_DEFAULT);

            // Register the provider
            let (provider_account, service_origin, fee) = generate_provider_data(0x2, "4242", 0);
            contract
                .provider_register(service_origin, fee, Payee::Provider, provider_account)
                .unwrap();

            // Call from the provider account to add data and stake tokens
            let balance = 2000000000000;
            ink::env::test::set_caller::<ink::env::DefaultEnvironment>(provider_account);
            let root1 = str_to_hash("merkle tree1".to_string());
            let root2 = str_to_hash("merkle tree2".to_string());
            ink::env::test::set_value_transferred::<ink::env::DefaultEnvironment>(balance);
            contract.provider_update(service_origin, fee, Payee::Provider, provider_account);
            // can only add data set after staking
            contract.provider_add_dataset(root1, root2).ok();

            // Register the dapp
            let dapp_caller_account = AccountId::from([0x3; 32]);
            let dapp_contract_account = AccountId::from([0x4; 32]);

            // Call from the dapp account
            ink::env::test::set_caller::<ink::env::DefaultEnvironment>(dapp_caller_account);
            // Give the dap a balance
            let balance = 2000000000000;
            ink::env::test::set_value_transferred::<ink::env::DefaultEnvironment>(balance);
            contract.dapp_register(dapp_contract_account, None, DappPayee::Any);

            //Dapp User commit
            let dapp_user_account = AccountId::from([0x5; 32]);
            let user_root = str_to_hash("user merkle tree root".to_string());
            contract
                .dapp_user_commit(
                    dapp_contract_account,
                    root1,
                    user_root,
                    provider_account,
                    dapp_user_account,
                    None,
                )
                .ok();

            // Call from the provider account to mark the wrong solution as approved
            ink::env::test::set_caller::<ink::env::DefaultEnvironment>(provider_account);
            let solution_id = str_to_hash("id that does not exist".to_string());
            let result = contract.provider_approve(solution_id, 0);
            assert_eq!(
                Error::CaptchaSolutionCommitmentDoesNotExist,
                result.unwrap_err()
            );
        }

        /// Test provider disapprove
        #[ink::test]
        fn test_provider_disapprove() {
            let operator_account = AccountId::from([0x1; 32]);

            // initialise the contract
            let mut contract = Prosopo::default(operator_account, STAKE_DEFAULT, STAKE_DEFAULT);

            // Register the provider
            let (provider_account, service_origin, fee) = generate_provider_data(0x2, "4242", 0);
            contract
                .provider_register(service_origin, fee, Payee::Provider, provider_account)
                .unwrap();

            // Call from the provider account to add data and stake tokens
            let balance = 2000000000000;
            ink::env::test::set_caller::<ink::env::DefaultEnvironment>(provider_account);
            let root1 = str_to_hash("merkle tree1".to_string());
            let root2 = str_to_hash("merkle tree2".to_string());
            ink::env::test::set_value_transferred::<ink::env::DefaultEnvironment>(balance);
            contract.provider_update(service_origin, fee, Payee::Provider, provider_account);
            // can only add data set after staking
            contract.provider_add_dataset(root1, root2).ok();

            // Register the dapp
            let dapp_caller_account = AccountId::from([0x3; 32]);
            let dapp_contract_account = AccountId::from([0x4; 32]);

            // Call from the dapp account
            ink::env::test::set_caller::<ink::env::DefaultEnvironment>(dapp_caller_account);
            // Give the dap a balance
            let balance = 2000000000000;
            ink::env::test::set_value_transferred::<ink::env::DefaultEnvironment>(balance);
            contract.dapp_register(dapp_contract_account, None, DappPayee::Any);

            //Dapp User commit
            let dapp_user_account = AccountId::from([0x5; 32]);
            let user_root = str_to_hash("user merkle tree root".to_string());
            contract
                .dapp_user_commit(
                    dapp_contract_account,
                    root1,
                    user_root,
                    provider_account,
                    dapp_user_account,
                    None,
                )
                .ok();

            // Call from the provider account to mark the solution as disapproved
            ink::env::test::set_caller::<ink::env::DefaultEnvironment>(provider_account);
            let solution_id = user_root;
            contract.provider_disapprove(solution_id);
            let commitment = contract
                .captcha_solution_commitments
                .get(&solution_id)
                .unwrap();
            assert_eq!(commitment.status, CaptchaStatus::Disapproved);
            let new_dapp_balance = contract.get_dapp_balance(dapp_contract_account);
            let new_provider_balance = contract.get_provider_balance(provider_account);
            assert_eq!(balance - Balance::from(fee), new_dapp_balance);
            assert_eq!(balance + Balance::from(fee), new_provider_balance);

            // Now make sure that the provider cannot later set the solution to approved
            contract.provider_approve(solution_id, 0);
            let commitment = contract
                .captcha_solution_commitments
                .get(&solution_id)
                .unwrap();
            assert_eq!(commitment.status, CaptchaStatus::Disapproved);
            assert_eq!(
                balance - Balance::from(fee),
                contract.get_dapp_balance(dapp_contract_account)
            );
            assert_eq!(
                balance + Balance::from(fee),
                contract.get_provider_balance(provider_account)
            );
        }

        /// Test dapp user is human
        #[ink::test]
        fn test_dapp_operator_is_human_user() {
            let operator_account = AccountId::from([0x1; 32]);

            // initialise the contract
            let mut contract = Prosopo::default(operator_account, STAKE_DEFAULT, STAKE_DEFAULT);

            // Register the provider
            let (provider_account, service_origin, fee) = generate_provider_data(0x2, "4242", 0);
            contract
                .provider_register(service_origin, fee, Payee::Provider, provider_account)
                .unwrap();

            // Call from the provider account to add data and stake tokens
            let balance = 2000000000000;
            ink::env::test::set_caller::<ink::env::DefaultEnvironment>(provider_account);
            let root1 = str_to_hash("merkle tree1".to_string());
            let root2 = str_to_hash("merkle tree2".to_string());
            ink::env::test::set_value_transferred::<ink::env::DefaultEnvironment>(balance);
            contract.provider_update(service_origin, fee, Payee::Provider, provider_account);
            // can only add data set after staking
            contract.provider_add_dataset(root1, root2);

            // Register the dapp
            let dapp_caller_account = AccountId::from([0x3; 32]);
            let dapp_contract_account = AccountId::from([0x4; 32]);

            // Call from the dapp account
            ink::env::test::set_caller::<ink::env::DefaultEnvironment>(dapp_caller_account);
            // Give the dap a balance
            let balance = 2000000000000;
            ink::env::test::set_value_transferred::<ink::env::DefaultEnvironment>(balance);
            contract.dapp_register(dapp_contract_account, None, DappPayee::Any);

            //Dapp User commit
            let dapp_user_account = AccountId::from([0x5; 32]);
            // Call from the Dapp User Account
            ink::env::test::set_caller::<ink::env::DefaultEnvironment>(dapp_user_account);
            let user_root = str_to_hash("user merkle tree root".to_string());
            contract
                .dapp_user_commit(
                    dapp_contract_account,
                    root1,
                    user_root,
                    provider_account,
                    dapp_user_account,
                    None,
                )
                .ok();

            // Call from the provider account to mark the solution as disapproved
            ink::env::test::set_caller::<ink::env::DefaultEnvironment>(provider_account);
            let solution_id = user_root;
            contract.provider_disapprove(solution_id);
            let commitment = contract
                .captcha_solution_commitments
                .get(&solution_id)
                .unwrap();
            assert_eq!(commitment.status, CaptchaStatus::Disapproved);

            // Now make sure that the dapp user does not pass the human test
            let result = contract.dapp_operator_is_human_user(dapp_user_account, 80);
            assert_eq!(result.unwrap(), false);
        }

        /// Test non-existent dapp account has zero balance
        #[ink::test]
        fn test_non_existent_dapp_account_has_zero_balance() {
            let operator_account = AccountId::from([0x1; 32]);
            let dapp_account = AccountId::from([0x2; 32]);
            // initialise the contract
            let mut contract = Prosopo::default(operator_account, STAKE_DEFAULT, STAKE_DEFAULT);
            assert_eq!(0, contract.get_dapp_balance(dapp_account));
        }

        /// Test non-existent provider account has zero balance
        #[ink::test]
        fn test_non_existent_provider_account_has_zero_balance() {
            let operator_account = AccountId::from([0x1; 32]);
            let provider_account = AccountId::from([0x2; 32]);
            // initialise the contract
            let mut contract = Prosopo::default(operator_account, STAKE_DEFAULT, STAKE_DEFAULT);
            assert_eq!(0, contract.get_provider_balance(provider_account));
        }

        // // Test get random provider
        #[ink::test]
        fn test_get_random_active_provider() {
            let operator_account = AccountId::from([0x1; 32]);
            let mut contract = Prosopo::default(operator_account, STAKE_DEFAULT, STAKE_DEFAULT);
            let provider_account = AccountId::from([0x2; 32]);
            let service_origin = str_to_hash("https://localhost:2424".to_string());
            let fee: u32 = 0;
            contract.provider_register(service_origin, fee, Payee::Provider, provider_account);
            let fee2: u32 = 100;
            ink::env::test::set_caller::<ink::env::DefaultEnvironment>(provider_account);
            let balance = 20000000000000;
            ink::env::test::set_value_transferred::<ink::env::DefaultEnvironment>(balance);
            contract.provider_update(service_origin, fee, Payee::Dapp, provider_account);
            let root1 = str_to_hash("merkle tree1".to_string());
            let root2 = str_to_hash("merkle tree2".to_string());
            contract.provider_add_dataset(root1, root2);
            let registered_provider_account = contract.providers.get(&provider_account);
            // Register the dapp
            let dapp_caller_account = AccountId::from([0x3; 32]);
            let dapp_contract_account = AccountId::from([0x4; 32]);

            // Call from the dapp account
            ink::env::test::set_caller::<ink::env::DefaultEnvironment>(dapp_caller_account);
            // Give the dap a balance
            let balance = 2000000000000;
            ink::env::test::set_value_transferred::<ink::env::DefaultEnvironment>(balance);
            contract.dapp_register(dapp_contract_account, None, DappPayee::Any);
            let selected_provider =
                contract.get_random_active_provider(provider_account, dapp_contract_account);
            assert!(selected_provider.unwrap().provider == registered_provider_account.unwrap());
        }

        /// Test provider can supply a dapp user commit for themselves and approve or disapprove it
        #[ink::test]
        fn test_provider_commit_and_approve_and_disapprove() {
            let operator_account = AccountId::from([0x1; 32]);

            // initialise the contract
            let mut contract = Prosopo::default(operator_account, STAKE_DEFAULT, STAKE_DEFAULT);

            // Register the provider
            let (provider_account, service_origin, fee) = generate_provider_data(0x2, "4242", 0);
            contract
                .provider_register(service_origin, fee, Payee::Provider, provider_account)
                .unwrap();

            // Call from the provider account to add data and stake tokens
            let balance = 2000000000000;
            ink::env::test::set_caller::<ink::env::DefaultEnvironment>(provider_account);
            let root1 = str_to_hash("merkle tree1".to_string());
            let root2 = str_to_hash("merkle tree2".to_string());
            ink::env::test::set_value_transferred::<ink::env::DefaultEnvironment>(balance);
            contract.provider_update(service_origin, fee, Payee::Provider, provider_account);
            // can only add data set after staking
            contract.provider_add_dataset(root1, root2).ok();

            // Register the dapp
            let dapp_caller_account = AccountId::from([0x3; 32]);
            let dapp_contract_account = AccountId::from([0x4; 32]);

            // Call from the dapp account
            ink::env::test::set_caller::<ink::env::DefaultEnvironment>(dapp_caller_account);
            // Give the dap a balance
            let balance = 2000000000000;
            ink::env::test::set_value_transferred::<ink::env::DefaultEnvironment>(balance);
            contract.dapp_register(dapp_contract_account, None, DappPayee::Any);

            // Call from the provider account
            ink::env::test::set_caller::<ink::env::DefaultEnvironment>(provider_account);

            //Dapp User commit and approve
            let dapp_user_account = AccountId::from([0x5; 32]);
            let user_root1 = str_to_hash("user merkle tree root to approve".to_string());
            contract
                .dapp_user_commit(
                    dapp_contract_account,
                    root1,
                    user_root1,
                    provider_account,
                    dapp_user_account,
                    Some(CaptchaStatus::Approved),
                )
                .ok();

            // Get the commitment and make sure it is approved
            let commitment = contract
                .get_captcha_solution_commitment(user_root1)
                .unwrap();
            assert_eq!(commitment.status, CaptchaStatus::Approved);

            //Dapp User commit and disapprove
            let dapp_user_account = AccountId::from([0x5; 32]);
            let user_root2 = str_to_hash("user merkle tree root to disapprove".to_string());
            contract
                .dapp_user_commit(
                    dapp_contract_account,
                    root1,
                    user_root2,
                    provider_account,
                    dapp_user_account,
                    Some(CaptchaStatus::Disapproved),
                )
                .ok();

            // Get the commitment and make sure it is disapproved
            let commitment = contract
                .get_captcha_solution_commitment(user_root2)
                .unwrap();
            assert_eq!(commitment.status, CaptchaStatus::Disapproved);
        }

        /// Test provider cannot supply a dapp user commit for a different Provider
        #[ink::test]
        fn test_provider_cannot_supply_commit_for_a_different_provider() {
            let operator_account = AccountId::from([0x1; 32]);

            // initialise the contract
            let mut contract = Prosopo::default(operator_account, STAKE_DEFAULT, STAKE_DEFAULT);

            // Register the provider
            let (provider_account, service_origin, fee) = generate_provider_data(0x2, "4242", 0);
            contract
                .provider_register(service_origin, fee, Payee::Provider, provider_account)
                .unwrap();

            // Call from the provider account to add data and stake tokens
            let balance = 2000000000000;
            ink::env::test::set_caller::<ink::env::DefaultEnvironment>(provider_account);
            let root1 = str_to_hash("merkle tree1".to_string());
            let root2 = str_to_hash("merkle tree2".to_string());
            ink::env::test::set_value_transferred::<ink::env::DefaultEnvironment>(balance);
            contract.provider_update(service_origin, fee, Payee::Provider, provider_account);
            // can only add data set after staking
            contract.provider_add_dataset(root1, root2).ok();

            // Register the dapp
            let dapp_user_account = AccountId::from([0x3; 32]);
            let dapp_contract_account = AccountId::from([0x4; 32]);

            // Call from the dapp_contract_account
            ink::env::test::set_caller::<ink::env::DefaultEnvironment>(dapp_contract_account);
            // Give the dap a balance
            let balance = 2000000000000;
            ink::env::test::set_value_transferred::<ink::env::DefaultEnvironment>(balance);
            contract.dapp_register(dapp_contract_account, None, DappPayee::Any);

            // Register a second provider
            let (provider_account2, service_origin, fee) = generate_provider_data(0x5, "2424", 0);
            contract
                .provider_register(service_origin, fee, Payee::Provider, provider_account2)
                .unwrap();

            // Call from the provider account to add data and stake tokens
            let balance = 2000000000000;
            ink::env::test::set_caller::<ink::env::DefaultEnvironment>(provider_account2);
            let root1 = str_to_hash("merkle tree1".to_string());
            let root2 = str_to_hash("merkle tree2".to_string());
            ink::env::test::set_value_transferred::<ink::env::DefaultEnvironment>(balance);
            contract.provider_update(service_origin, fee, Payee::Provider, provider_account2);
            // can only add data set after staking
            contract.provider_add_dataset(root1, root2).ok();

            // Call from dapp_user_commit from provider_account2 to supply a commit for provider_account
            // Should not be authorised
            let dapp_user_account = AccountId::from([0x6; 32]);
            let user_root = str_to_hash("user merkle tree root".to_string());
            let dapp_user_commit_result = contract
                .dapp_user_commit(
                    dapp_contract_account,
                    root1,
                    user_root,
                    provider_account,
                    dapp_user_account,
                    Some(CaptchaStatus::Approved),
                )
                .err();
            assert_eq!(Error::NotAuthorised, dapp_user_commit_result.unwrap());
        }
    }
}<|MERGE_RESOLUTION|>--- conflicted
+++ resolved
@@ -64,6 +64,18 @@
         Dapp,
         #[default]
         Any,
+    }
+
+    impl TryFrom<DappPayee> for Payee {
+        type Error = ();
+
+        fn try_from(dapp_payee: DappPayee) -> Result<Self,  Self::Error> {
+            match dapp_payee {
+                DappPayee::Provider => Ok(Payee::Provider),
+                DappPayee::Dapp => Ok(Payee::Dapp),
+                DappPayee::Any => Err(()),
+            }
+        }
     }
 
     /// Providers are suppliers of human verification methods (captchas, etc.) to DappUsers, either
@@ -170,17 +182,9 @@
         provider_stake_default: u128,
         dapp_stake_default: u128,
         dapps: Mapping<AccountId, Dapp>,
-<<<<<<< HEAD
-        dapp_accounts: Vec<AccountId>,
-        operators: Mapping<AccountId, Operator>,
-        operator_accounts: Vec<AccountId>,
-=======
         dapp_accounts: Lazy<Vec<AccountId>>,
-        //dapps_owners: Mapping<AccountId, AccountId>,
         operators: Mapping<AccountId, Operator>,
         operator_accounts: Lazy<Vec<AccountId>>,
-        //disputes: Mapping<u64, Dispute>
->>>>>>> 2ac94aee
         operator_stake_default: u64,
         operator_fee_currency: Hash,
         dapp_users: Mapping<AccountId, User>,
@@ -350,6 +354,8 @@
         NoActiveProviders,
         /// Returned if the dataset ID and dataset ID with solutions are identical
         DatasetIdSolutionsSame,
+        /// Invalid payee. Returned when the payee value does not exist in the enum
+        InvalidPayee,
     }
 
     /// Concatenate two arrays (a and b) into a new array (c)
@@ -658,16 +664,12 @@
 
         /// Register a dapp
         #[ink(message)]
-<<<<<<< HEAD
         pub fn dapp_register(
             &mut self,
             contract: AccountId,
             optional_owner: Option<AccountId>,
             payee: DappPayee,
         ) {
-=======
-        pub fn dapp_register(&mut self, contract: AccountId, optional_owner: Option<AccountId>) {
->>>>>>> 2ac94aee
             let caller = self.env().caller();
             // the caller can pass an owner or pass none and be made the owner
             let owner = optional_owner.unwrap_or(caller);
@@ -897,13 +899,9 @@
                     correct_captchas: 0,
                     incorrect_captchas: 0,
                     last_correct_captcha: 0,
-<<<<<<< HEAD
-                    last_correct_captcha_dapp_id: AccountId::default(),
+                    last_correct_captcha_dapp_id: [0; 32].into(),
                     created: self.env().block_timestamp(),
                     updated: self.env().block_timestamp(),
-=======
-                    last_correct_captcha_dapp_id: [0; 32].into(),
->>>>>>> 2ac94aee
                 };
                 self.dapp_users.insert(account, &user);
                 let mut dapp_user_accounts = self.dapp_user_accounts.get_or_default();
@@ -1275,7 +1273,7 @@
         pub fn list_providers_by_status(&self, statuses: Vec<GovernanceStatus>) -> Vec<Provider> {
             let mut providers = Vec::<Provider>::new();
             for status in statuses {
-                for payee in [ Payee::Dapp, Payee::Provider] {
+                for payee in [Payee::Dapp, Payee::Provider] {
                     let providers_set = self.provider_accounts.get((status, payee));
                     if providers_set.is_none() {
                         continue;
@@ -1333,10 +1331,9 @@
                     active_providers = active_providers_secondary;
                 }
             } else {
-                let payee = match dapp.payee {
-                    DappPayee::Dapp => Payee::Dapp,
-                    DappPayee::Provider => Payee::Provider,
-                    _ => Payee::Dapp,
+                let payee = match Payee::try_from(dapp.payee) {
+                    Ok(value) => value,
+                    Err(_e) => return Err(Error::InvalidPayee),
                 };
 
                 // Get the active providers based on the dapps payee field
@@ -1353,7 +1350,6 @@
                 // Get a random number between 0 and the length of the active providers
                 index = self.get_random_number(active_providers.len() as u128, user_account);
             }
-
 
             let provider_id = active_providers.into_iter().nth(index as usize).unwrap();
             let provider = self.providers.get(provider_id);
@@ -1386,7 +1382,6 @@
                     }
                     provider_ids.append(&mut providers_set.unwrap().into_iter().collect());
                 }
-
             }
             provider_ids
         }
@@ -1470,7 +1465,11 @@
             let operator_account = AccountId::from([0x1; 32]);
             let contract = Prosopo::default(operator_account, STAKE_DEFAULT, STAKE_DEFAULT);
             assert!(contract.operators.get(&operator_account).is_some());
-            assert!(contract.operator_accounts.get().unwrap().contains(&operator_account));
+            assert!(contract
+                .operator_accounts
+                .get()
+                .unwrap()
+                .contains(&operator_account));
         }
 
         /// Assert contract provider minimum stake default set from constructor.
@@ -1597,7 +1596,11 @@
             ink::env::test::set_caller::<ink::env::DefaultEnvironment>(operator_account);
             let operator_account_new = AccountId::from([0x2; 32]);
             contract.add_prosopo_operator(operator_account_new);
-            assert!(contract.operator_accounts.get().unwrap().contains(&operator_account_new));
+            assert!(contract
+                .operator_accounts
+                .get()
+                .unwrap()
+                .contains(&operator_account_new));
             assert!(contract.operators.get(&operator_account_new).is_some());
         }
 
@@ -1863,7 +1866,11 @@
             // account is marked as suspended as zero tokens have been paid
             assert_eq!(dapp.status, GovernanceStatus::Suspended);
             assert_eq!(dapp.balance, balance);
-            assert!(contract.dapp_accounts.get().unwrap().contains(&dapp_contract));
+            assert!(contract
+                .dapp_accounts
+                .get()
+                .unwrap()
+                .contains(&dapp_contract));
         }
 
         /// Test dapp register with positive balance transfer
@@ -1893,7 +1900,11 @@
             // account is marked as active as balance is now positive
             assert_eq!(dapp.status, GovernanceStatus::Active);
             assert_eq!(dapp.balance, balance);
-            assert!(contract.dapp_accounts.get().unwrap().contains(&dapp_contract));
+            assert!(contract
+                .dapp_accounts
+                .get()
+                .unwrap()
+                .contains(&dapp_contract));
         }
 
         /// Test dapp register and then update
@@ -1941,7 +1952,11 @@
             // account is marked as active as tokens have been paid
             assert_eq!(dapp.status, GovernanceStatus::Active);
             assert_eq!(dapp.balance, balance_1 + balance_2);
-            assert!(contract.dapp_accounts.get().unwrap().contains(&dapp_contract_account));
+            assert!(contract
+                .dapp_accounts
+                .get()
+                .unwrap()
+                .contains(&dapp_contract_account));
         }
 
         /// Test dapp fund account
