--- conflicted
+++ resolved
@@ -406,7 +406,6 @@
         InvalidSignature,
         /// Returned if the public key is invalid during signing
         InvalidPublicKey,
-<<<<<<< HEAD
         /// Returned if operator not found
         OperatorNotFound,
         /// Returned if the block window for rewinding back the storage is exceeded, e.g. if you ask to go too far back than we have stored in history
@@ -417,12 +416,10 @@
         ProviderNotFound,
         
 
-=======
         /// Returned if the captcha solution commitment is not pending, i.e. has already been dealt with
         CaptchaSolutionCommitmentNotPending,
         /// Returned if the commitment already exists
         CaptchaSolutionCommitmentAlreadyExists,
->>>>>>> a6f32d15
     }
 
     impl Prosopo {
