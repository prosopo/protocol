--- conflicted
+++ resolved
@@ -194,11 +194,7 @@
 
     /// Users are the users of DApps that are required to be verified as human before they are
     /// allowed to interact with the DApps' contracts.
-<<<<<<< HEAD
-    #[derive(PartialEq, Debug, Eq, Clone, scale::Encode, scale::Decode)]
-=======
     #[derive(PartialEq, Debug, Eq, Clone, Copy, scale::Encode, scale::Decode)]
->>>>>>> dcb1ce55
     #[cfg_attr(feature = "std", derive(scale_info::TypeInfo, StorageLayout))]
     pub struct User {
         // the last n commitment hashes in chronological order (most recent first)
@@ -884,10 +880,6 @@
         #[ink(message)]
         #[ink(payable)]
         pub fn dapp_fund(&mut self, contract: AccountId) -> Result<(), Error> {
-<<<<<<< HEAD
-=======
-            let _caller = self.env().caller();
->>>>>>> dcb1ce55
             let transferred = self.env().transferred_value();
             if self.dapps.get(contract).is_none() {
                 return err!(Error::DappDoesNotExist);
@@ -1121,30 +1113,8 @@
             if commitment.status == CaptchaStatus::Pending {
                 commitment.status = CaptchaStatus::Approved;
 
-<<<<<<< HEAD
                 self.record_captcha_result(commitment.account, captcha_solution_commitment_id, commitment);
 
-=======
-            // get the mutables
-            let mut commitment_mut = self
-                .captcha_solution_commitments
-                .get(captcha_solution_commitment_id)
-                .ok_or_else(err_fn!(Error::CaptchaSolutionCommitmentDoesNotExist))?;
-            let mut user = self
-                .dapp_users
-                .get(commitment.account)
-                .ok_or_else(err_fn!(Error::DappDoesNotExist))?;
-
-            // only make changes if commitment is Pending approval or disapproval
-            if commitment_mut.status == CaptchaStatus::Pending {
-                commitment_mut.status = CaptchaStatus::Approved;
-                user.correct_captchas += 1;
-                user.last_correct_captcha = commitment.completed_at;
-                user.last_correct_captcha_dapp_id = commitment.contract;
-                self.captcha_solution_commitments
-                    .insert(captcha_solution_commitment_id, &commitment_mut);
-                self.dapp_users.insert(commitment.account, &user);
->>>>>>> dcb1ce55
                 self.pay_fee(&caller, &commitment.contract)?;
                 self.refund_transaction_fee(commitment, transaction_fee)?;
                 self.env().emit_event(ProviderApprove {
@@ -1172,7 +1142,6 @@
                 return err!(Error::NotAuthorised);
             }
             self.validate_dapp(commitment.contract)?;
-<<<<<<< HEAD
 
             // only make changes if commitment is Pending approval or disapproval
             if commitment.status == CaptchaStatus::Pending {
@@ -1180,28 +1149,6 @@
 
                 self.record_captcha_result(commitment.account, captcha_solution_commitment_id, commitment);
                 
-=======
-            // Check the user exists
-            self.get_dapp_user(commitment.account)?;
-
-            // get the mutables
-            let mut commitment_mut = self
-                .captcha_solution_commitments
-                .get(captcha_solution_commitment_id)
-                .ok_or_else(err_fn!(Error::CaptchaSolutionCommitmentDoesNotExist))?;
-            let mut user = self
-                .dapp_users
-                .get(commitment.account)
-                .ok_or_else(err_fn!(Error::CaptchaSolutionCommitmentDoesNotExist))?;
-
-            // only make changes if commitment is Pending approval or disapproval
-            if commitment_mut.status == CaptchaStatus::Pending {
-                commitment_mut.status = CaptchaStatus::Disapproved;
-                user.incorrect_captchas += 1;
-                self.captcha_solution_commitments
-                    .insert(captcha_solution_commitment_id, &commitment_mut);
-                self.dapp_users.insert(commitment.account, &user);
->>>>>>> dcb1ce55
                 self.pay_fee(&caller, &commitment.contract)?;
                 self.env().emit_event(ProviderDisapprove {
                     captcha_solution_commitment_id,
@@ -1374,32 +1321,6 @@
                 .ok_or_else(err_fn!(Error::CaptchaDataDoesNotExist))
         }
 
-<<<<<<< HEAD
-=======
-        /// Get a solution commitment
-        ///
-        /// Returns an error if the commitment does not exist
-        #[ink(message)]
-        pub fn get_captcha_solution_commitment(
-            &self,
-            captcha_solution_commitment_id: Hash,
-        ) -> Result<CaptchaSolutionCommitment, Error> {
-            if self
-                .captcha_solution_commitments
-                .get(captcha_solution_commitment_id)
-                .is_none()
-            {
-                return err!(Error::CaptchaSolutionCommitmentDoesNotExist);
-            }
-            let commitment = self
-                .captcha_solution_commitments
-                .get(captcha_solution_commitment_id)
-                .ok_or_else(err_fn!(Error::CaptchaSolutionCommitmentDoesNotExist))?;
-
-            Ok(commitment)
-        }
-
->>>>>>> dcb1ce55
         /// Get a dapp user
         ///
         /// Returns an error if the user does not exist
@@ -2736,12 +2657,7 @@
             let operator_accounts = get_operator_accounts();
             let provider_account = AccountId::from([0x2; 32]);
             // initialise the contract
-<<<<<<< HEAD
             let mut contract = Prosopo::default(operator_accounts.clone(), STAKE_DEFAULT, STAKE_DEFAULT, 10, 1000000);
-=======
-            let mut contract =
-                Prosopo::default(operator_accounts.clone(), STAKE_DEFAULT, STAKE_DEFAULT);
->>>>>>> dcb1ce55
             contract.get_provider_balance(provider_account).unwrap_err();
             let mut contract = Prosopo::default(operator_accounts, STAKE_DEFAULT, STAKE_DEFAULT, 10, 1000000);
             contract.get_provider_balance(provider_account).unwrap_err();
