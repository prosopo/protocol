// Copyright (C) 2021-2022 Prosopo (UK) Ltd.
// This file is part of provider <https://github.com/prosopo/provider>.
//
// provider is free software: you can redistribute it and/or modify
// it under the terms of the GNU General Public License as published by
// the Free Software Foundation, either version 3 of the License, or
// (at your option) any later version.
//
// provider is distributed in the hope that it will be useful,
// but WITHOUT ANY WARRANTY; without even the implied warranty of
// MERCHANTABILITY or FITNESS FOR A PARTICULAR PURPOSE.  See the
// GNU General Public License for more details.
//
// You should have received a copy of the GNU General Public License
// along with provider.  If not, see <http://www.gnu.org/licenses/>.
#![cfg_attr(not(feature = "std"), no_std)]

// We must make sure that this is the same as declared in the substrate source code.
// this is the signing context used by the schnorrkel library when signing messages. It has to be the same binary blob on both sides of the signing process (i.e. the signing and the verifying) as it is used in the encryption/decryption process.
const CTX: &[u8] = b"substrate";

pub use self::prosopo::{Prosopo, ProsopoRef};

/// Print and return an error in ink
macro_rules! err {
    ($err:expr) => {{
        Err(get_self!().print_err($err, function_name!()))
    }};
}

// ($err:expr) => (
// |$err| crate::print_error($err, function_name!(), get_self!().env().block_number(), get_self!().env().caller())
// );

macro_rules! err_fn {
    ($err:expr) => {
        || get_self!().print_err($err, function_name!())
    };
}

macro_rules! lazy_push {
    ($lazy:expr, $value:expr) => {
        let mut vec = $lazy.get_or_default();
        vec.push($value);
        $lazy.set(&vec);
    };
}

/// Concatenate two arrays (a and b) into a new array (c)
fn concat_u8<const A: usize, const B: usize, const C: usize>(a: &[u8; A], b: &[u8; B]) -> [u8; C] {
    let mut c = [0; C];
    c[..A].copy_from_slice(a);
    c[A..A + B].copy_from_slice(b);
    c
}

#[allow(unused_macros)]
#[named_functions_macro::named_functions] // allows the use of the function_name!() macro
#[inject_self_macro::inject_self] // allows the use of the get_self!() macro
#[ink::contract]
pub mod prosopo {

    use ink::env::debug_println as debug;
    use ink::env::hash::{Blake2x128, Blake2x256, CryptoHash, HashOutput};
    use ink::prelude::collections::btree_set::BTreeSet;
    use ink::prelude::vec::Vec;
    use ink::storage::Lazy;
    #[allow(unused_imports)] // do not remove StorageLayout, it is used in derives
    use ink::storage::{traits::StorageLayout, Mapping};
    use schnorrkel::{PublicKey, Signature};

    /// GovernanceStatus relates to DApps and Providers and determines if they are active or not
    #[derive(Default, PartialEq, Debug, Eq, Clone, Copy, scale::Encode, scale::Decode)]
    #[cfg_attr(feature = "std", derive(scale_info::TypeInfo, StorageLayout))]
    pub enum GovernanceStatus {
        Active,    // active and available for use
        Suspended, // a state that should be used for dapps/providers whose stake drops below the minimum required or who are being investigated as part of a slashing event etc.
        #[default]
        Deactivated, // temporarily inactive
    }

    /// CaptchaStatus is the status of a CaptchaSolutionCommitment, submitted by a DappUser
    #[derive(Default, PartialEq, Debug, Eq, Clone, Copy, scale::Encode, scale::Decode)]
    #[cfg_attr(feature = "std", derive(scale_info::TypeInfo, StorageLayout))]
    pub enum CaptchaStatus {
        Pending,
        Approved,
        #[default]
        Disapproved,
    }

    /// Payee is the recipient of any fees that are paid when a CaptchaSolutionCommitment is approved
    #[derive(Default, PartialEq, Debug, Eq, Clone, Copy, scale::Encode, scale::Decode)]
    #[cfg_attr(feature = "std", derive(scale_info::TypeInfo, StorageLayout))]
    pub enum Payee {
        Provider,
        #[default]
        Dapp,
    }

    /// Dapps must be able to filter Providers by their Payee when they are searching for a Provider
    #[derive(Default, PartialEq, Debug, Eq, Clone, Copy, scale::Encode, scale::Decode)]
    #[cfg_attr(feature = "std", derive(scale_info::TypeInfo, StorageLayout))]
    pub enum DappPayee {
        Provider,
        Dapp,
        #[default]
        Any,
    }

    impl TryFrom<DappPayee> for Payee {
        type Error = ();

        fn try_from(dapp_payee: DappPayee) -> Result<Self, Self::Error> {
            match dapp_payee {
                DappPayee::Provider => Ok(Payee::Provider),
                DappPayee::Dapp => Ok(Payee::Dapp),
                DappPayee::Any => Err(()),
            }
        }
    }

    impl TryFrom<Payee> for DappPayee {
        type Error = ();

        fn try_from(payee: Payee) -> Result<Self, Self::Error> {
            match payee {
                Payee::Provider => Ok(DappPayee::Provider),
                Payee::Dapp => Ok(DappPayee::Dapp),
            }
        }
    }

    /// Providers are suppliers of human verification methods (captchas, etc.) to DappUsers, either
    /// paying or receiving a fee for this service.
    #[derive(PartialEq, Debug, Eq, Clone, scale::Encode, scale::Decode)]
    #[cfg_attr(feature = "std", derive(scale_info::TypeInfo, StorageLayout))]
    pub struct Provider {
        status: GovernanceStatus,
        balance: Balance,
        // an amount in the base unit of the default parachain token (e.g. Planck on chains using DOT)
        fee: u32,
        payee: Payee,
        service_origin: Vec<u8>,
        dataset_id: Hash,
    }

    /// RandomProvider is selected randomly by the contract for the client side application
    #[derive(PartialEq, Debug, Eq, Clone, scale::Encode, scale::Decode)]
    #[cfg_attr(feature = "std", derive(scale_info::TypeInfo, StorageLayout))]
    pub struct RandomProvider {
        provider_id: AccountId,
        provider: Provider,
        block_number: u32,
        dataset_id_content: Hash,
    }

    /// Operators are controllers of this contract with admin rights
    #[derive(PartialEq, Debug, Eq, Clone, Copy, scale::Encode, scale::Decode)]
    #[cfg_attr(feature = "std", derive(scale_info::TypeInfo, StorageLayout))]
    pub struct Operator {
        status: GovernanceStatus,
    }

    /// Enum for various types of captcha
    #[derive(PartialEq, Debug, Eq, Clone, Copy, scale::Encode, scale::Decode)]
    #[cfg_attr(feature = "std", derive(scale_info::TypeInfo, StorageLayout))]
    pub enum CaptchaType {
        ImageGrid,
    }

    /// CaptchaData contains the hashed root of a Provider's dataset and is used to verify that
    /// the captchas received by a DappUser did belong to the Provider's original dataset
    #[derive(PartialEq, Debug, Eq, Clone, Copy, scale::Encode, scale::Decode)]
    #[cfg_attr(feature = "std", derive(scale_info::TypeInfo, StorageLayout))]
    pub struct CaptchaData {
        provider: AccountId,
        dataset_id: Hash,
        dataset_id_content: Hash,
        captcha_type: CaptchaType,
    }

    /// CaptchaSolutionCommitments are submitted by DAppUsers upon completion of one or more
    /// Captchas. They serve as proof of captcha completion to the outside world and can be used
    /// in dispute resolution.
    #[derive(PartialEq, Debug, Eq, Clone, Copy, scale::Encode, scale::Decode)]
    #[cfg_attr(feature = "std", derive(scale_info::TypeInfo, StorageLayout))]
    pub struct CaptchaSolutionCommitment {
        // the Dapp User Account
        account: AccountId,
        // The captcha dataset id (dataset_id in Provider / CaptchaData)
        dataset_id: Hash,
        // Status of this solution - correct / incorrect?
        status: CaptchaStatus,
        // The Dapp Contract AccountId that the Dapp User wants to interact with
        contract: AccountId,
        // The Provider AccountId that is permitted to approve or disapprove the commitment
        provider: AccountId,
        // Time of completion
        completed_at: Timestamp,
    }

    /// DApps are distributed apps who want their users to be verified by Providers, either paying
    /// or receiving a fee for this service.
    #[derive(PartialEq, Debug, Eq, Clone, Copy, scale::Encode, scale::Decode)]
    #[cfg_attr(feature = "std", derive(scale_info::TypeInfo, StorageLayout))]
    pub struct Dapp {
        status: GovernanceStatus,
        balance: Balance,
        owner: AccountId,
        min_difficulty: u16,
        payee: DappPayee,
    }

    /// Users are the users of DApps that are required to be verified as human before they are
    /// allowed to interact with the DApps' contracts.
    #[derive(PartialEq, Debug, Eq, Clone, scale::Encode, scale::Decode)]
    #[cfg_attr(feature = "std", derive(scale_info::TypeInfo, StorageLayout))]
    pub struct User {
        // the last n commitment hashes in chronological order (most recent first)
        history: Vec<Hash>, // lookup the commitment in Prosopo.commitments
    }

    /// The summary of a user's captcha history using the n most recent captcha results limited by age and number of captcha results
    #[derive(PartialEq, Debug, Eq, Clone, scale::Encode, scale::Decode, Copy)]
    #[cfg_attr(feature = "std", derive(scale_info::TypeInfo, StorageLayout))]
    pub struct UserHistorySummary {
        pub correct: u16,
        pub incorrect: u16,
        pub score: u8,
    }

    #[derive(PartialEq, Debug, Eq, Clone, Copy, scale::Encode, scale::Decode)]
    #[cfg_attr(feature = "std", derive(scale_info::TypeInfo, StorageLayout))]
    pub struct LastCorrectCaptcha {
        pub before_ms: u64,
        pub dapp_id: AccountId,
    }

    #[derive(PartialEq, Debug, Eq, Clone, Copy, scale::Encode, scale::Decode)]
    #[cfg_attr(feature = "std", derive(scale_info::TypeInfo, StorageLayout))]
    pub struct OperatorVote {
        pub account_id: AccountId,
        pub vote: Option<Vote>,
    }

    #[derive(PartialEq, Debug, Eq, Clone, Copy, scale::Encode, scale::Decode)]
    #[cfg_attr(feature = "std", derive(scale_info::TypeInfo, StorageLayout))]
    pub struct ProviderState {
        pub status: GovernanceStatus,
        pub payee: Payee,
    }

    /// Set of actions which can be performed by operators given a successful vote
    #[derive(PartialEq, Debug, Eq, Clone, Copy, scale::Encode, scale::Decode)]
    #[cfg_attr(feature = "std", derive(scale_info::TypeInfo, StorageLayout))]
    pub enum Vote {
        SetCodeHash([u8; 32]),        // accepts the code hash
        Withdraw(AccountId, Balance), // accepts the recipient and the amount
        Terminate(AccountId), // accepts the account to send the remaining balance of this contract to after termination
    }

    /// The status of the current voting process.
    #[derive(PartialEq, Debug, Eq, Clone, Copy, scale::Encode, scale::Decode)]
    #[cfg_attr(feature = "std", derive(scale_info::TypeInfo, StorageLayout))]
    pub enum VoteStatus {
        Pass,    // vote has been successful
        Fail,    // vote has failed due to disagreement in votes
        Pending, // not enough people have voted
    }

    // Contract storage
    #[ink(storage)]
    pub struct Prosopo {
        providers: Mapping<AccountId, Provider>,
        provider_accounts: Mapping<ProviderState, BTreeSet<AccountId>>,
        service_origins: Mapping<Hash, ()>,
        captcha_data: Mapping<Hash, CaptchaData>,
        provider_stake_default: Balance,
        dapp_stake_default: Balance,
        dapps: Mapping<AccountId, Dapp>,
        dapp_accounts: Lazy<Vec<AccountId>>,
        operators: Mapping<AccountId, Operator>,
        operator_accounts: Lazy<Vec<AccountId>>,
        operator_stake_default: Balance,
        captcha_solution_commitments: Mapping<Hash, CaptchaSolutionCommitment>, // the commitments submitted by DappUsers
        dapp_users: Mapping<AccountId, User>,
        dapp_user_accounts: Lazy<Vec<AccountId>>,
        operator_votes: Mapping<AccountId, Vote>,
        max_user_history_len: u16, // the max number of captcha results to store in history for a user
        max_user_history_age: u64, // the max age of captcha results to store in history for a user
        min_num_active_providers: u16, // the minimum number of active providers required to allow captcha services
        max_provider_fee: Balance,
<<<<<<< HEAD
    }

    // Event emitted when a new provider registers
    #[ink(event)]
    #[derive(PartialEq, Debug, Eq, Clone, Copy)]
    #[cfg_attr(feature = "std", derive(scale_info::TypeInfo, StorageLayout))]
    pub struct ProviderRegister {
        #[ink(topic)]
        account: AccountId,
    }

    // Event emitted when a new provider deregisters
    #[ink(event)]
    #[derive(PartialEq, Debug, Eq, Clone, Copy)]
    #[cfg_attr(feature = "std", derive(scale_info::TypeInfo, StorageLayout))]
    pub struct ProviderDeregister {
        #[ink(topic)]
        account: AccountId,
    }

    // Event emitted when a new provider is updated
    #[ink(event)]
    #[derive(PartialEq, Debug, Eq, Clone, Copy)]
    #[cfg_attr(feature = "std", derive(scale_info::TypeInfo, StorageLayout))]
    pub struct ProviderUpdate {
        #[ink(topic)]
        account: AccountId,
    }

    // Event emitted when a provider stakes
    #[ink(event)]
    #[derive(PartialEq, Debug, Eq, Clone, Copy)]
    #[cfg_attr(feature = "std", derive(scale_info::TypeInfo, StorageLayout))]
    pub struct ProviderStake {
        #[ink(topic)]
        account: AccountId,
        value: Balance,
    }

    // Event emitted when a provider adds a data set
    #[ink(event)]
    #[derive(PartialEq, Debug, Eq, Clone, Copy)]
    #[cfg_attr(feature = "std", derive(scale_info::TypeInfo, StorageLayout))]
    pub struct ProviderAddDataset {
        #[ink(topic)]
        account: AccountId,
        dataset_id: Hash,
        dataset_id_content: Hash,
    }

    // Event emitted when a provider unstakes
    #[ink(event)]
    #[derive(PartialEq, Debug, Eq, Clone, Copy)]
    #[cfg_attr(feature = "std", derive(scale_info::TypeInfo, StorageLayout))]
    pub struct ProviderUnstake {
        #[ink(topic)]
        account: AccountId,
        value: Balance,
    }

    // Event emitted when a provider approves a solution
    #[ink(event)]
    #[derive(PartialEq, Debug, Eq, Clone, Copy)]
    #[cfg_attr(feature = "std", derive(scale_info::TypeInfo, StorageLayout))]
    pub struct ProviderApprove {
        #[ink(topic)]
        captcha_solution_commitment_id: Hash,
    }

    // Event emitted when a provider disapproves a solution
    #[ink(event)]
    #[derive(PartialEq, Debug, Eq, Clone, Copy)]
    #[cfg_attr(feature = "std", derive(scale_info::TypeInfo, StorageLayout))]
    pub struct ProviderDisapprove {
        #[ink(topic)]
        captcha_solution_commitment_id: Hash,
    }

    // Event emitted when a dapp registers
    #[ink(event)]
    #[derive(PartialEq, Debug, Eq, Clone, Copy)]
    #[cfg_attr(feature = "std", derive(scale_info::TypeInfo, StorageLayout))]
    pub struct DappRegister {
        #[ink(topic)]
        contract: AccountId,
        owner: AccountId,
        value: Balance,
        payee: DappPayee,
        status: GovernanceStatus,
    }

    // Event emitted when a dapp updates
    #[ink(event)]
    #[derive(PartialEq, Debug, Eq, Clone, Copy)]
    #[cfg_attr(feature = "std", derive(scale_info::TypeInfo, StorageLayout))]
    pub struct DappUpdate {
        #[ink(topic)]
        contract: AccountId,
        owner: AccountId,
        value: Balance,
        payee: DappPayee,
        status: GovernanceStatus,
    }

    // Event emitted when a dapp funds
    #[ink(event)]
    #[derive(PartialEq, Debug, Eq, Clone, Copy)]
    #[cfg_attr(feature = "std", derive(scale_info::TypeInfo, StorageLayout))]
    pub struct DappFund {
        #[ink(topic)]
        contract: AccountId,
        value: Balance,
    }

    // Event emitted when a dapp cancels
    #[ink(event)]
    #[derive(PartialEq, Debug, Eq, Clone, Copy)]
    #[cfg_attr(feature = "std", derive(scale_info::TypeInfo, StorageLayout))]
    pub struct DappCancel {
        #[ink(topic)]
        contract: AccountId,
        value: Balance,
    }

    // Event emitted when a dapp user commits a solution hash
    #[ink(event)]
    #[derive(PartialEq, Debug, Eq, Clone, Copy)]
    #[cfg_attr(feature = "std", derive(scale_info::TypeInfo, StorageLayout))]
    pub struct DappUserCommit {
        #[ink(topic)]
        account: AccountId,
        merkle_tree_root: Hash,
        contract: AccountId,
        dataset_id: Hash,
=======
>>>>>>> 4b6568ec
    }

    /// The Prosopo error types
    ///
    #[derive(Default, PartialEq, Debug, Eq, Clone, Copy, scale::Encode, scale::Decode)]
    #[cfg_attr(feature = "std", derive(scale_info::TypeInfo, StorageLayout))]
    pub enum Error {
        /// Returned if minimum number of operators is not supplied
        MinimumTwoOperatorsRequired,
        /// Returned if calling account is not authorised to perform action
        NotAuthorised,
        /// Returned if not enough contract balance to fulfill a request is available.
        ContractInsufficientFunds,
        /// Returned when the contract to address transfer fails
        ContractTransferFailed,
        /// Returned if provider exists when it shouldn't
        ProviderExists,
        /// Returned if provider does not exist when it should
        ProviderDoesNotExist,
        /// Returned if provider has insufficient funds to operate
        ProviderInsufficientFunds,
        /// Returned if provider is inactive and trying to use the service
        ProviderInactive,
        /// Returned if service_origin is already used by another provider
        ProviderServiceOriginUsed,
        /// Returned if requested captcha data id is unavailable
        DuplicateCaptchaDataId,
        /// Returned if dapp exists when it shouldn't
        DappExists,
        /// Returned if dapp does not exist when it should
        DappDoesNotExist,
        /// Returned if dapp is inactive and trying to use the service
        DappInactive,
        /// Returned if dapp has insufficient funds to operate
        DappInsufficientFunds,
        /// Returned if captcha data does not exist
        CaptchaDataDoesNotExist,
        /// Returned if solution commitment does not exist when it should
        CaptchaSolutionCommitmentDoesNotExist,
        /// Returned if solution commitment already exists when it should not
        CaptchaSolutionCommitmentExists,
        /// Returned if dapp user does not exist when it should
        DappUserDoesNotExist,
        /// Returned if there are no active providers
        NoActiveProviders,
        /// Returned if the dataset ID and dataset ID with solutions are identical
        DatasetIdSolutionsSame,
        /// Returned if the captcha solution commitment has already been approved
        CaptchaSolutionCommitmentAlreadyApproved,
        /// Returned if the captcha solution commitment has already been approved
        CaptchaSolutionCommitmentAlreadyDisapproved,
        /// Returned if the caller has set their own AccountId as the code hash
        InvalidCodeHash,
        /// CodeNotFound ink env error
        CodeNotFound,
        /// An unknown ink env error has occurred
        #[default]
        Unknown,
        /// Invalid contract
        InvalidContract,
        /// Invalid payee. Returned when the payee value does not exist in the enum
        InvalidPayee,
        /// Returned if not all captcha statuses have been handled
        InvalidCaptchaStatus,
        /// No correct captchas in history (either history is empty or all captchas are incorrect)
        NoCorrectCaptcha,
        /// Returned if the function has been disabled in the contract
        FunctionDisabled,
        /// Returned if not enough providers are active
        NotEnoughActiveProviders,
        /// Returned if provider fee is too high
        ProviderFeeTooHigh,
        /// Returned if the account is an operator, hence the operation is not allowed due to conflict of interest
        AccountIsOperator,
        /// Returned if the signature is invalid during signing
        InvalidSignature,
        /// Returned if the public key is invalid during signing
        InvalidPublicKey,
<<<<<<< HEAD
=======
        /// Returned if the captcha solution commitment is not pending, i.e. has already been dealt with
        CaptchaSolutionCommitmentNotPending,
        /// Returned if the commitment already exists
        CaptchaSolutionCommitmentAlreadyExists,
>>>>>>> 4b6568ec
    }

    impl Prosopo {
        /// Constructor
        #[ink(constructor, payable)]
        pub fn default(
            operator_accounts: Vec<AccountId>,
            provider_stake_default: Balance,
            dapp_stake_default: Balance,
            max_user_history_len: u16,
            max_user_history_age: u64,
            min_num_active_providers: u16,
            max_provider_fee: Balance,
        ) -> Self {
            if operator_accounts.len() < 2 {
                panic!("{:?}", Error::MinimumTwoOperatorsRequired)
            }
            let mut operators = Mapping::new();
            let mut operator_accounts_lazy = Lazy::new();
            for operator_account in operator_accounts.iter() {
                let operator = Operator {
                    status: GovernanceStatus::Active,
                };
                operators.insert(operator_account, &operator);
                operator_accounts_lazy.set(&operator_accounts);
            }

            Self {
                providers: Default::default(),
                provider_accounts: Default::default(),
                service_origins: Default::default(),
                captcha_data: Default::default(),
                operator_accounts: operator_accounts_lazy,
                operator_stake_default: 0,
                dapp_users: Default::default(),
                operators,
                provider_stake_default,
                dapp_stake_default,
                dapps: Default::default(),
                dapp_accounts: Default::default(),
                dapp_user_accounts: Default::default(),
                operator_votes: Default::default(),
                max_user_history_len,
                max_user_history_age,
                captcha_solution_commitments: Default::default(),
                min_num_active_providers,
                max_provider_fee,
            }
        }

        /// Verify a signature. The payload is a blake128 hash of the payload wrapped in the Byte tag. E.g.
        ///     message="hello"
        ///     hash=blake128(message) // 0x1234... (32 bytes)
        ///     payload="<Bytes>0x1234...</Bytes>" (32 bytes + 15 bytes (tags) + 2 bytes (multihash notation) = 49 bytes)
        ///
        /// Read more about multihash notation here https://w3c-ccg.github.io/multihash/index.xml#mh-example (adds two bytes to identify type and length of hash function)
        ///
        /// Note the signature must be sr25519 type.
        #[ink(message)]
        pub fn verify_sr25519(
            &self,
            signature: [u8; 64],
            payload: [u8; 49],
        ) -> Result<bool, Error> {
            let caller = self.env().caller();
            let mut caller_bytes = [0u8; 32];
            let caller_ref: &[u8] = caller.as_ref();
            caller_bytes.copy_from_slice(&caller_ref[..32]);

            debug!("caller {:?}", caller);
            debug!("sig {:?}", signature);
            debug!("payload {:?}", payload);

            let sig = Signature::from_bytes(&signature).map_err(|_| Error::InvalidSignature)?;
            let pub_key =
                PublicKey::from_bytes(&caller_bytes).map_err(|_| Error::InvalidPublicKey)?;
            let res = pub_key.verify_simple(crate::CTX, &payload, &sig);
            Ok(res.is_ok())
<<<<<<< HEAD
        }

        #[ink(message)]
        pub fn get_caller(&self) -> AccountId {
            debug!("caller: {:?}", self.env().caller());
            self.env().caller()
        }

        /// Print and return an error
        fn print_err(&self, err: Error, fn_name: &str) -> Error {
            debug!(
                "ERROR in {}() at block {} with caller {:?}\n'{:?}'",
                fn_name,
                self.env().block_number(),
                self.env().caller(),
                err
            );
            err
        }

        /// Get contract provider minimum stake default.
        #[ink(message)]
=======
        }

        #[ink(message)]
        pub fn get_caller(&self) -> AccountId {
            debug!("caller: {:?}", self.env().caller());
            self.env().caller()
        }

        /// Print and return an error
        fn print_err(&self, err: Error, fn_name: &str) -> Error {
            debug!(
                "ERROR in {}() at block {} with caller {:?}\n'{:?}'",
                fn_name,
                self.env().block_number(),
                self.env().caller(),
                err
            );
            err
        }

        /// Get contract provider minimum stake default.
        #[ink(message)]
>>>>>>> 4b6568ec
        pub fn get_provider_stake_default(&self) -> Balance {
            self.provider_stake_default
        }

        /// Get contract dapp minimum stake default.
        #[ink(message)]
        pub fn get_dapp_stake_default(&self) -> Balance {
            self.dapp_stake_default
        }

        /// Convert a vec of u8 into a Hash
        fn hash_vec_u8(&self, data: &Vec<u8>) -> Hash {
            let slice = data.as_slice();
            let mut hash_output = <Blake2x256 as HashOutput>::Type::default();
            <Blake2x256 as CryptoHash>::hash(slice, &mut hash_output);

            Hash::from(hash_output)
        }

        fn check_provider_fee(&self, fee: u32) -> Result<(), Error> {
            if fee as u128 > self.max_provider_fee {
                return err!(Error::ProviderFeeTooHigh);
            }
            Ok(())
        }

        /// Register a provider, their service origin and fee
        #[ink(message)]
        pub fn provider_register(
            &mut self,
            service_origin: Vec<u8>,
            fee: u32,
            payee: Payee,
        ) -> Result<(), Error> {
            let provider_account = self.env().caller();
            // this function is for registration only
            if self.providers.get(provider_account).is_some() {
                return err!(Error::ProviderExists);
            }

            self.check_provider_fee(fee)?;

            // provider cannot be an operator
            self.check_not_operator(provider_account)?;

            let service_origin_hash = self.hash_vec_u8(&service_origin);

            // prevent duplicate service origins
            if self.service_origins.get(service_origin_hash).is_some() {
                return err!(Error::ProviderServiceOriginUsed);
            }
            let balance: Balance = 0;
            // add a new provider
            let provider = Provider {
                status: GovernanceStatus::Deactivated,
                balance,
                fee,
                service_origin,
                dataset_id: Hash::default(),
                payee,
            };
            self.providers.insert(provider_account, &provider);
            self.service_origins.insert(service_origin_hash, &());
            let mut provider_accounts_map = self
                .provider_accounts
                .get(ProviderState {
                    status: GovernanceStatus::Deactivated,
                    payee,
                })
                .unwrap_or_default();
            provider_accounts_map.insert(provider_account);
            self.provider_accounts.insert(
                ProviderState {
                    status: GovernanceStatus::Deactivated,
                    payee,
                },
                &provider_accounts_map,
            );
<<<<<<< HEAD
            self.env().emit_event(ProviderRegister {
                account: provider_account,
            });
=======
>>>>>>> 4b6568ec
            Ok(())
        }

        /// Update an existing provider, their service origin, fee and deposit funds
        #[ink(message)]
        #[ink(payable)]
        pub fn provider_update(
            &mut self,
            service_origin: Vec<u8>,
            fee: u32,
            payee: Payee,
        ) -> Result<(), Error> {
            let provider_account = self.env().caller();

            // this function is for updating only, not registering
            if self.providers.get(provider_account).is_none() {
                return err!(Error::ProviderDoesNotExist);
            }

            self.check_provider_fee(fee)?;

            // provider cannot be an operator
            self.check_not_operator(provider_account)?;

            let existing = self.get_provider_details(provider_account)?;

            if existing.service_origin != service_origin {
                let service_origin_hash = self.hash_vec_u8(&service_origin);
                // prevent duplicate service origins
                if self.service_origins.get(service_origin_hash).is_some() {
                    return err!(Error::ProviderServiceOriginUsed);
                } else {
                    let existing_service_origin_hash = self.hash_vec_u8(&existing.service_origin);
                    self.service_origins.remove(existing_service_origin_hash);
                    self.service_origins.insert(service_origin_hash, &());
                }
            }

            let old_status = existing.status;
            let mut new_status = existing.status;
            let balance = existing.balance + self.env().transferred_value();

            if balance >= self.provider_stake_default && existing.dataset_id != Hash::default() {
                new_status = GovernanceStatus::Active;
            }

            // update an existing provider
            let provider = Provider {
                status: new_status,
                balance,
                fee,
                service_origin,
                dataset_id: existing.dataset_id,
                payee,
            };

            self.provider_change_status(provider_account, old_status, new_status, payee);
            self.providers.insert(provider_account, &provider);

            Ok(())
        }

        /// Switch the `provider_account` between indexes in `self.provider_accounts`
        fn provider_change_status(
            &mut self,
            provider_account: AccountId,
            current_provider_status: GovernanceStatus,
            new_status: GovernanceStatus,
            payee: Payee,
        ) {
            if current_provider_status != new_status {
                let current_key = ProviderState {
                    status: current_provider_status,
                    payee,
                };
                let new_key = ProviderState {
                    status: new_status,
                    payee,
                };
                // Retrieve indexes from storage mapping
                let mut current_status_provider_accounts =
                    self.provider_accounts.get(current_key).unwrap_or_default();

                let mut new_status_provider_accounts =
                    self.provider_accounts.get(new_key).unwrap_or_default();

                // Move provider to the correct index
                current_status_provider_accounts.remove(&provider_account);
                new_status_provider_accounts.insert(provider_account);

                // Store mapping
                self.provider_accounts
                    .insert(current_key, &current_status_provider_accounts);
                self.provider_accounts
                    .insert(new_key, &new_status_provider_accounts);
            }
        }

        /// De-Register a provider by setting their status to Deactivated
        #[ink(message)]
        pub fn provider_deregister(&mut self, provider_account: AccountId) -> Result<(), Error> {
            let caller = self.env().caller();
            if caller != provider_account {
                return err!(Error::NotAuthorised);
            }

            // Get provider
            let mut provider = self
                .providers
                .get(provider_account)
                .ok_or_else(err_fn!(Error::ProviderDoesNotExist))?;

            // Update provider status
            self.provider_change_status(
                provider_account,
                provider.status,
                GovernanceStatus::Deactivated,
                provider.payee,
            );
            provider.status = GovernanceStatus::Deactivated;
            self.providers.insert(provider_account, &provider);

<<<<<<< HEAD
            self.env().emit_event(ProviderDeregister {
                account: provider_account,
            });
=======
>>>>>>> 4b6568ec
            Ok(())
        }

        /// Unstake and deactivate the provider's service, returning stake
        #[ink(message)]
        #[ink(payable)]
        pub fn provider_unstake(&mut self) -> Result<(), Error> {
            let caller = self.env().caller();
            if self.providers.get(caller).is_none() {
                return err!(Error::ProviderDoesNotExist);
<<<<<<< HEAD
            }

            let provider = self.get_provider_details(caller)?;
            let balance = provider.balance;
            if balance > 0 {
                self.env()
                    .transfer(caller, balance)
                    .map_err(|_| Error::ContractTransferFailed)?;
                self.provider_deregister(caller)?;
                self.env().emit_event(ProviderUnstake {
                    account: caller,
                    value: balance,
                });
            }

=======
            }

            let provider = self.get_provider_details(caller)?;
            let balance = provider.balance;
            if balance > 0 {
                self.env()
                    .transfer(caller, balance)
                    .map_err(|_| Error::ContractTransferFailed)?;
                self.provider_deregister(caller)?;
            }

>>>>>>> 4b6568ec
            Ok(())
        }

        /// Add a new data set
        #[ink(message)]
        pub fn provider_add_dataset(
            &mut self,
            dataset_id: Hash,
            dataset_id_content: Hash,
        ) -> Result<(), Error> {
            if dataset_id == dataset_id_content {
                return err!(Error::DatasetIdSolutionsSame);
            }
            let provider_id = self.env().caller();
            // the calling account must belong to the provider
            self.validate_provider_exists_and_has_funds(provider_id)?;
            let dataset = CaptchaData {
                provider: provider_id,
                dataset_id,
                dataset_id_content,
                captcha_type: CaptchaType::ImageGrid,
            };

            let mut provider = self
                .providers
                .get(provider_id)
                .ok_or_else(err_fn!(Error::ProviderDoesNotExist))?;
            let dataset_id_old = provider.dataset_id;

            // create a new id and insert details of the new captcha data set if it doesn't exist
            if self.captcha_data.get(dataset_id).is_none() {
                self.captcha_data.insert(dataset_id, &dataset);
                // remove the old dataset_id from the Mapping
                self.captcha_data.remove(dataset_id_old);
            }

            // set the captcha data id on the provider
            provider.dataset_id = dataset_id;
            let old_status = provider.status;

            // change the provider status to active if it was not active
            if provider.status != GovernanceStatus::Active
                && provider.balance >= self.provider_stake_default
                && dataset_id != Hash::default()
            {
                provider.status = GovernanceStatus::Active;
                self.provider_change_status(
                    provider_id,
                    old_status,
                    provider.status,
                    provider.payee,
                );
            }

            self.providers.insert(provider_id, &provider);

<<<<<<< HEAD
            // emit event
            self.env().emit_event(ProviderAddDataset {
                account: provider_id,
                dataset_id,
                dataset_id_content,
            });
=======
            Ok(())
        }

        /// Check the contract is a contract
        fn check_is_contract(&self, contract: AccountId) -> Result<(), Error> {
            if !self.env().is_contract(&contract) {
                return err!(Error::InvalidContract);
            }

            Ok(())
        }

        /// Get an existing dapp
        fn get_dapp(&self, contract: AccountId) -> Result<Dapp, Error> {
            self.dapps
                .get(contract)
                .ok_or_else(err_fn!(Error::DappDoesNotExist))
        }

        /// Check a dapp is missing / non-existent
        fn check_dapp_does_not_exist(&self, contract: AccountId) -> Result<(), Error> {
            if self.dapps.get(contract).is_some() {
                return err!(Error::DappExists);
            }
>>>>>>> 4b6568ec

            Ok(())
        }

<<<<<<< HEAD
        /// Check the contract is a contract
        fn check_is_contract(&self, contract: AccountId) -> Result<(), Error> {
            if !self.env().is_contract(&contract) {
                return err!(Error::InvalidContract);
            }

            Ok(())
        }

        /// Get an existing dapp
        fn get_dapp(&self, contract: AccountId) -> Result<Dapp, Error> {
            self.dapps
                .get(contract)
                .ok_or_else(err_fn!(Error::DappDoesNotExist))
        }

        /// Check a dapp is missing / non-existent
        fn check_dapp_does_not_exist(&self, contract: AccountId) -> Result<(), Error> {
            if self.dapps.get(contract).is_some() {
                return err!(Error::DappExists);
            }

            Ok(())
        }

=======
>>>>>>> 4b6568ec
        /// Check a dapp is owned by the caller
        fn check_dapp_owner_is_caller(&self, contract: AccountId) -> Result<(), Error> {
            let caller = self.env().caller();
            let dapp = self.get_dapp(contract)?;
            if dapp.owner != caller {
                return err!(Error::NotAuthorised);
            }

            Ok(())
        }

        /// Configure a dapp's funds and status, handling transferred value
        fn dapp_configure_funding(&self, dapp: &mut Dapp) {
            // update the dapp funds
            dapp.balance += self.env().transferred_value();

            // update the dapp status
            dapp.status = if dapp.balance >= self.dapp_stake_default {
                GovernanceStatus::Active
            } else {
                GovernanceStatus::Suspended
            };
        }

        /// Configure a dapp (existing or new)
        fn dapp_configure(
            &mut self,
            contract: AccountId,
            payee: DappPayee,
            owner: AccountId,
        ) -> Result<Dapp, Error> {
            self.check_is_contract(contract)?;

            let dapp_lookup = self.dapps.get(contract);
            let new = dapp_lookup.is_none();
            let mut dapp = dapp_lookup.unwrap_or(Dapp {
                owner,
                balance: 0,
                status: GovernanceStatus::Suspended,
                payee,
                min_difficulty: 1,
            });

            // check current contract for ownership
            if !new {
                self.check_dapp_owner_is_caller(contract)?;
            }

            dapp.payee = payee; // update the dapp payee
            dapp.owner = owner; // update the owner

            // owner of the dapp cannot be an operator
            self.check_not_operator(owner)?;

            self.dapp_configure_funding(&mut dapp);

            // if the dapp is new then add it to the list of dapps
            if new {
                lazy_push!(self.dapp_accounts, contract);
            }

            // update the dapp in the mapping
            self.dapps.insert(contract, &dapp);

            Ok(dapp)
        }

        /// Register a dapp
        #[ink(message)]
        pub fn dapp_register(
            &mut self,
            contract: AccountId,
            payee: DappPayee,
        ) -> Result<(), Error> {
            // expect dapp to be new
            self.check_dapp_does_not_exist(contract)?;

            // configure the new dapp
<<<<<<< HEAD
            let dapp = self.dapp_configure(
=======
            let _dapp = self.dapp_configure(
>>>>>>> 4b6568ec
                contract,
                payee,
                self.env().caller(), // the caller is made the owner of the contract
            )?;

<<<<<<< HEAD
            // emit event
            self.env().emit_event(DappRegister {
                contract,
                owner: dapp.owner,
                value: dapp.balance,
                payee,
                status: dapp.status,
            });

=======
>>>>>>> 4b6568ec
            Ok(())
        }

        /// Update a dapp with new funds, setting status as appropriate
        pub fn dapp_update(
            &mut self,
            contract: AccountId,
            payee: DappPayee,
            owner: AccountId,
        ) -> Result<(), Error> {
            // expect dapp to exist
            self.get_dapp(contract)?;

            // configure the new dapp
<<<<<<< HEAD
            let dapp = self.dapp_configure(contract, payee, owner)?;

            // emit event
            self.env().emit_event(DappUpdate {
                contract,
                owner,
                value: dapp.balance,
                payee,
                status: dapp.status,
            });
=======
            let _dapp = self.dapp_configure(contract, payee, owner)?;
>>>>>>> 4b6568ec

            Ok(())
        }

        /// Fund dapp account to pay for services, if the Dapp caller is registered in self.dapps
        #[ink(message)]
        #[ink(payable)]
        pub fn dapp_fund(&mut self, contract: AccountId) -> Result<(), Error> {
            let mut dapp = self.get_dapp(contract)?;

            // configure funds and status of the dapp
            self.dapp_configure_funding(&mut dapp);

            // update the dapp in the mapping
            self.dapps.insert(contract, &dapp);

            Ok(())
        }

        /// Cancel services as a dapp, returning remaining tokens
        #[ink(message)]
        pub fn dapp_cancel(&mut self, contract: AccountId) -> Result<(), Error> {
            let mut dapp = self.get_dapp(contract)?;
<<<<<<< HEAD

            // check current contract for ownership
            self.check_dapp_owner_is_caller(contract)?;

            let balance = dapp.balance;
            if balance > 0 {
                self.env()
                    .transfer(dapp.owner, balance)
                    .map_err(|_| Error::ContractTransferFailed)?;
            }

            dapp.status = GovernanceStatus::Deactivated;
            dapp.balance = 0;
            self.dapps.insert(contract, &dapp);

            self.env().emit_event(DappCancel {
                contract,
                value: balance,
            });
=======

            // check current contract for ownership
            self.check_dapp_owner_is_caller(contract)?;

            let balance = dapp.balance;
            if balance > 0 {
                self.env()
                    .transfer(dapp.owner, balance)
                    .map_err(|_| Error::ContractTransferFailed)?;
            }

            dapp.status = GovernanceStatus::Deactivated;
            dapp.balance = 0;
            self.dapps.insert(contract, &dapp);

            Ok(())
        }

        fn check_not_operator(&self, operator: AccountId) -> Result<(), Error> {
            if self.operators.get(operator).is_some() {
                return err!(Error::AccountIsOperator);
            }
>>>>>>> 4b6568ec

            Ok(())
        }

<<<<<<< HEAD
        fn check_not_operator(&self, operator: AccountId) -> Result<(), Error> {
            if self.operators.get(operator).is_some() {
                return err!(Error::AccountIsOperator);
            }

            Ok(())
=======
        /// Trim the user history to the max length and age.
        /// Returns the history and expired hashes.
        fn trim_user_history(&self, mut history: Vec<Hash>) -> (Vec<Hash>, Vec<Hash>) {
            // note that the age is based on the block timestamp, so calling this method as blocks roll over will result in different outcomes as the age threshold will change but the history will not (assuming no new results are added)
            let block_timestamp = self.env().block_timestamp();
            let max_age = if block_timestamp < self.max_user_history_age {
                block_timestamp
            } else {
                self.max_user_history_age
            };
            let age_threshold = block_timestamp - max_age;
            let mut expired = Vec::new();
            // trim the history down to max length
            while history.len() > self.max_user_history_len.into() {
                let hash = history.pop().unwrap();
                expired.push(hash);
            }
            // trim the history down to max age
            while !history.is_empty()
                && self
                    .captcha_solution_commitments
                    .get(history.last().unwrap())
                    .unwrap()
                    .completed_at
                    < age_threshold
            {
                let hash = history.pop().unwrap();
                expired.push(hash);
            }
            (history, expired)
>>>>>>> 4b6568ec
        }

        /// Record a captcha result against a user, clearing out old captcha results as necessary.
        /// A minimum of 1 captcha result will remain irrelevant of max history length or age.
        fn record_commitment(
            &mut self,
<<<<<<< HEAD
            contract: AccountId,
            dataset_id: Hash,
            user_merkle_tree_root: Hash,
            provider: AccountId,
            dapp_user: AccountId,
            status_option: Option<CaptchaStatus>,
        ) -> Result<(), Error> {
            let caller = self.env().caller();

            // Guard against dapp submitting a commit on behalf of a user
            if self.dapps.get(caller).is_some() {
                return err!(Error::NotAuthorised);
            }

            // Guard against incorrect data being submitted
            self.get_captcha_data(dataset_id)?;

            // Guard against solution commitment being submitted more than once
            if self
                .captcha_solution_commitments
                .get(user_merkle_tree_root)
                .is_some()
            {
                return err!(Error::CaptchaSolutionCommitmentExists);
            }

            // Guard against inactive dapps and providers
            self.validate_dapp(contract)?;
            self.validate_provider_active(provider)?;

            // Create and insert the commitment
            let commitment = CaptchaSolutionCommitment {
                account: dapp_user,
                dataset_id,
                status: CaptchaStatus::Pending,
                contract,
                provider,
                completed_at: self.env().block_timestamp(),
=======
            account: AccountId,
            hash: Hash,
            result: CaptchaSolutionCommitment,
        ) {
            let mut user = self
                .dapp_users
                .get(account)
                .unwrap_or_else(|| self.create_new_dapp_user(account));
            // add the new commitment
            self.captcha_solution_commitments.insert(hash, &result);
            user.history.insert(0, hash);

            // trim the user history by len and age, removing any expired commitments
            let (history, expired) = self.trim_user_history(user.history);
            // update the user history to the in age / length window set of commitment hashes
            user.history = history;
            // remove the expired commitments
            for hash in expired.iter() {
                self.captcha_solution_commitments.remove(hash);
            }

            self.dapp_users.insert(account, &user);
        }

        fn get_user_history_summary(
            &self,
            account: AccountId,
        ) -> Result<UserHistorySummary, Error> {
            let user = self.get_dapp_user(account)?;
            let (history, _expired) = self.trim_user_history(user.history);

            let mut summary = UserHistorySummary {
                correct: 0,
                incorrect: 0,
                score: 0,
>>>>>>> 4b6568ec
            };
            for hash in history.iter() {
                let result = self.captcha_solution_commitments.get(hash).unwrap();
                if result.status == CaptchaStatus::Approved {
                    summary.correct += 1;
                } else if result.status == CaptchaStatus::Disapproved {
                    summary.incorrect += 1;
                } else {
                    return Err(Error::InvalidCaptchaStatus);
                }
            }

<<<<<<< HEAD
            self.record_commitment(dapp_user, user_merkle_tree_root, commitment);

            // Insert the commitment and mark as approved or disapproved if a Provider is the caller
            let provider_details = self.get_provider_details(caller);
            if provider_details.ok().is_some() {
                // Provider is not the caller
                if caller != provider {
                    // Provider cannot submit dapp user commits on behalf of another provider
                    ink::env::debug_println!("{}", "NotAuthorised");
                    return err!(Error::NotAuthorised);
                }

                // call provider_approve or provider_disapprove depending on whether the status is Approved or Disapproved
                match status_option.unwrap_or(CaptchaStatus::Pending) {
                    CaptchaStatus::Approved => self.provider_approve(user_merkle_tree_root, 0)?,
                    CaptchaStatus::Disapproved => {
                        self.provider_disapprove(user_merkle_tree_root)?
                    }
                    _ => {return err!(Error::InvalidCaptchaStatus);}
                }
            }

            self.env().emit_event(DappUserCommit {
                account: caller,
                merkle_tree_root: user_merkle_tree_root,
                contract,
                dataset_id,
            });
            Ok(())
=======
            if summary.correct + summary.incorrect == 0 {
                summary.score = 0;
            } else {
                summary.score =
                    ((summary.correct * 100) / (summary.correct + summary.incorrect)) as u8;
            }

            Ok(summary)
>>>>>>> 4b6568ec
        }

        /// Trim the user history to the max length and age.
        /// Returns the history and expired hashes.
        fn trim_user_history(&self, mut history: Vec<Hash>) -> (Vec<Hash>, Vec<Hash>) {
            // note that the age is based on the block timestamp, so calling this method as blocks roll over will result in different outcomes as the age threshold will change but the history will not (assuming no new results are added)
            let block_timestamp = self.env().block_timestamp();
            let max_age = if block_timestamp < self.max_user_history_age {
                block_timestamp
            } else {
                self.max_user_history_age
            };
            let age_threshold = block_timestamp - max_age;
            let mut expired = Vec::new();
            // trim the history down to max length
            while history.len() > self.max_user_history_len.into() {
                let hash = history.pop().unwrap();
                expired.push(hash);
            }
            // trim the history down to max age
            while !history.is_empty()
                && self
                    .captcha_solution_commitments
                    .get(history.last().unwrap())
                    .unwrap()
                    .completed_at
                    < age_threshold
            {
                let hash = history.pop().unwrap();
                expired.push(hash);
            }
            (history, expired)
        }

        /// Record a captcha result against a user, clearing out old captcha results as necessary.
        /// A minimum of 1 captcha result will remain irrelevant of max history length or age.
        fn record_commitment(
            &mut self,
            account: AccountId,
            hash: Hash,
            result: CaptchaSolutionCommitment,
        ) {
            let mut user = self
                .dapp_users
                .get(account)
                .unwrap_or_else(|| self.create_new_dapp_user(account));
            // add the new commitment
            self.captcha_solution_commitments.insert(hash, &result);
            user.history.insert(0, hash);

            // trim the user history by len and age, removing any expired commitments
            let (history, expired) = self.trim_user_history(user.history);
            // update the user history to the in age / length window set of commitment hashes
            user.history = history;
            // remove the expired commitments
            for hash in expired.iter() {
                self.captcha_solution_commitments.remove(hash);
            }

            self.dapp_users.insert(account, &user);
        }

        fn get_user_history_summary(
            &self,
            account: AccountId,
        ) -> Result<UserHistorySummary, Error> {
            let user = self.get_dapp_user(account)?;
            let (history, _expired) = self.trim_user_history(user.history);

            let mut summary = UserHistorySummary {
                correct: 0,
                incorrect: 0,
                score: 0,
            };
            for hash in history.iter() {
                let result = self.captcha_solution_commitments.get(hash).unwrap();
                if result.status == CaptchaStatus::Approved {
                    summary.correct += 1;
                } else if result.status == CaptchaStatus::Disapproved {
                    summary.incorrect += 1;
                } else {
                    return Err(Error::InvalidCaptchaStatus);
                }
            }

            if summary.correct + summary.incorrect == 0 {
                summary.score = 0;
            } else {
                summary.score =
                    ((summary.correct * 100) / (summary.correct + summary.incorrect)) as u8;
            }

            Ok(summary)
        }

        /// Create a new dapp user if they do not already exist
        fn create_new_dapp_user(&mut self, account: AccountId) -> User {
            // create the user and add to our list of dapp users
            let lookup = self.dapp_users.get(account);
            if let Some(user) = lookup {
                return user;
            }

            let user = User {
                history: Default::default(),
            };
            self.dapp_users.insert(account, &user);
            let mut dapp_user_accounts = self.dapp_user_accounts.get_or_default();
            dapp_user_accounts.push(account);
            self.dapp_user_accounts.set(&dapp_user_accounts);
            user
        }

        /// Provider submits a captcha solution commitment
        #[ink(message)]
        pub fn provider_commit(
            &mut self,
            captcha_solution_commitment_id: Hash,
            commitment: CaptchaSolutionCommitment,
        ) -> Result<(), Error> {
            let caller = self.env().caller();
            self.validate_provider_active(caller)?;
<<<<<<< HEAD

            let mut commitment = self
                .captcha_solution_commitments
                .get(captcha_solution_commitment_id)
                .ok_or_else(err_fn!(Error::CaptchaSolutionCommitmentDoesNotExist))?;
            // Guard against incorrect solution id
            if commitment.provider != caller {
                return err!(Error::NotAuthorised);
            }
            self.validate_dapp(commitment.contract)?;

            // only make changes if commitment is Pending approval or disapproval
            if commitment.status == CaptchaStatus::Pending {
                commitment.status = CaptchaStatus::Approved;

                self.record_commitment(
                    commitment.account,
                    captcha_solution_commitment_id,
                    commitment,
                );

                self.pay_fee(&caller, &commitment.contract)?;
                self.refund_transaction_fee(commitment, transaction_fee)?;
                self.env().emit_event(ProviderApprove {
                    captcha_solution_commitment_id,
                });
            } else {
                return err!(Error::CaptchaSolutionCommitmentAlreadyApproved);
            }

            Ok(())
        }

        /// Disapprove a solution commitment and increment incorrect captchas
        #[ink(message)]
        pub fn provider_disapprove(
            &mut self,
            captcha_solution_commitment_id: Hash,
        ) -> Result<(), Error> {
            let caller = self.env().caller();
            self.validate_provider_active(caller)?;

            let mut commitment = self
                .captcha_solution_commitments
                .get(captcha_solution_commitment_id)
                .ok_or_else(err_fn!(Error::CaptchaSolutionCommitmentDoesNotExist))?;
            // Guard against incorrect solution id
            if commitment.provider != caller {
                return err!(Error::NotAuthorised);
            }
            self.validate_dapp(commitment.contract)?;

            // only make changes if commitment is Pending approval or disapproval
            if commitment.status == CaptchaStatus::Pending {
                commitment.status = CaptchaStatus::Disapproved;

                self.record_commitment(
                    commitment.account,
                    captcha_solution_commitment_id,
                    commitment,
                );

                self.pay_fee(&caller, &commitment.contract)?;
                self.env().emit_event(ProviderDisapprove {
                    captcha_solution_commitment_id,
                });
            } else {
                return err!(Error::CaptchaSolutionCommitmentAlreadyDisapproved);
            }
=======
            self.validate_dapp(commitment.contract)?;

            // check commitment doesn't already exist
            if self
                .captcha_solution_commitments
                .get(captcha_solution_commitment_id)
                .is_some()
            {
                return err!(Error::CaptchaSolutionCommitmentAlreadyExists);
            }

            self.record_commitment(
                commitment.account,
                captcha_solution_commitment_id,
                commitment,
            );

            self.pay_fee(&caller, &commitment.contract)?;
>>>>>>> 4b6568ec

            Ok(())
        }

        /// Transfer a balance from a provider to a dapp or from a dapp to a provider,
        fn pay_fee(
            &mut self,
            provider_account: &AccountId,
            dapp_account: &AccountId,
        ) -> Result<(), Error> {
            let mut provider = self
                .providers
                .get(provider_account)
                .ok_or_else(err_fn!(Error::ProviderDoesNotExist))?;
            if provider.fee != 0 {
                let mut dapp = self
                    .dapps
                    .get(dapp_account)
                    .ok_or_else(err_fn!(Error::DappDoesNotExist))?;

                let fee = Balance::from(provider.fee);
                if provider.payee == Payee::Provider {
                    dapp.balance -= fee;
                    provider.balance += fee;
                }
                if provider.payee == Payee::Dapp {
                    provider.balance -= fee;
                    dapp.balance += fee;
                }
                self.providers.insert(*provider_account, &provider);
                self.dapps.insert(*dapp_account, &dapp);
            }
            Ok(())
        }

<<<<<<< HEAD
        /// Transfer a refund fee from payer account to user account
        /// Payee == Provider => Dapp pays solve fee and Dapp pays Dapp User tx fee
        /// Payee == Dapp => Provider pays solve fee and Provider pays Dapp Use
        fn refund_transaction_fee(
            &mut self,
            commitment: CaptchaSolutionCommitment,
            amount: Balance,
        ) -> Result<(), Error> {
            if self.env().balance() < amount {
                return err!(Error::ContractInsufficientFunds);
            }

            if amount > 0 {
                let mut provider = self
                    .providers
                    .get(commitment.provider)
                    .ok_or_else(err_fn!(Error::ProviderDoesNotExist))?;
                let mut dapp = self
                    .dapps
                    .get(commitment.contract)
                    .ok_or_else(err_fn!(Error::DappDoesNotExist))?;
                if provider.payee == Payee::Provider {
                    if dapp.balance < amount {
                        return err!(Error::DappInsufficientFunds);
                    }
                    dapp.balance -= amount;
                    self.dapps.insert(commitment.contract, &dapp);
                } else {
                    if provider.balance < amount {
                        return err!(Error::ProviderInsufficientFunds);
                    }
                    provider.balance -= amount;
                    self.providers.insert(commitment.provider, &provider);
                }
                self.env()
                    .transfer(commitment.account, amount)
                    .map_err(|_| Error::ContractTransferFailed)?;
            }

            Ok(())
        }

=======
>>>>>>> 4b6568ec
        /// Checks if the user is a human (true) as they have a solution rate higher than a % threshold or a bot (false)
        /// Threshold is decided by the calling user
        #[ink(message)]
        pub fn dapp_operator_is_human_user(
            &self,
            user: AccountId,
            threshold: u8,
        ) -> Result<bool, Error> {
            Ok(self.get_user_history_summary(user)?.score > threshold)
        }

        #[ink(message)]
        pub fn dapp_operator_last_correct_captcha(
            &self,
            user: AccountId,
        ) -> Result<LastCorrectCaptcha, Error> {
            let user = self.get_dapp_user(user)?;
            let (history, _expired) = self.trim_user_history(user.history);
            let mut last_correct_captcha = None;
            for hash in history {
                let entry = self.captcha_solution_commitments.get(hash).unwrap();
                if entry.status == CaptchaStatus::Approved {
                    last_correct_captcha = Some(entry);
                    break;
                }
            }

            if last_correct_captcha.is_none() {
                return Err(Error::NoCorrectCaptcha);
            }

            Ok(LastCorrectCaptcha {
                before_ms: self.env().block_timestamp()
                    - last_correct_captcha.unwrap().completed_at,
                dapp_id: last_correct_captcha.unwrap().contract,
            })
        }

        // Informational / Validation functions

        fn validate_provider_exists_and_has_funds(
            &self,
            provider_id: AccountId,
        ) -> Result<Provider, Error> {
            if self.providers.get(provider_id).is_none() {
                return err!(Error::ProviderDoesNotExist);
            }
            let provider = self.get_provider_details(provider_id)?;
            if provider.balance < self.provider_stake_default {
                return err!(Error::ProviderInsufficientFunds);
            }
            Ok(provider)
        }

        fn validate_provider_active(&self, provider_id: AccountId) -> Result<Provider, Error> {
            let provider = self.validate_provider_exists_and_has_funds(provider_id)?;
            if provider.status != GovernanceStatus::Active {
                return err!(Error::ProviderInactive);
            }
            Ok(provider)
        }

        fn validate_dapp(&self, contract: AccountId) -> Result<Dapp, Error> {
            // Guard against dapps using service that are not registered
            if self.dapps.get(contract).is_none() {
                return err!(Error::DappDoesNotExist);
            }
            // Guard against dapps using service that are Suspended or Deactivated
            let dapp = self.get_dapp_details(contract)?;
            if dapp.status != GovernanceStatus::Active {
                return err!(Error::DappInactive);
            }
            // Make sure the Dapp can pay the transaction fees of the user and potentially the
            // provider, if their fee > 0
<<<<<<< HEAD
            if dapp.balance < self.dapp_stake_default {
=======
            if dapp.balance <= self.dapp_stake_default {
>>>>>>> 4b6568ec
                return err!(Error::DappInsufficientFunds);
            }
            Ok(dapp)
        }

        /// Get a single captcha dataset
        ///
        /// Returns an error if the dapp does not exist
        #[ink(message)]
        pub fn get_captcha_data(&self, dataset_id: Hash) -> Result<CaptchaData, Error> {
            self.captcha_data
                .get(dataset_id)
                .ok_or_else(err_fn!(Error::CaptchaDataDoesNotExist))
        }

        /// Get a dapp user
        ///
        /// Returns an error if the user does not exist
        #[ink(message)]
        pub fn get_dapp_user(&self, dapp_user_id: AccountId) -> Result<User, Error> {
            self.dapp_users
                .get(dapp_user_id)
                .ok_or_else(err_fn!(Error::DappUserDoesNotExist))
        }

        /// Get a single provider's details
        ///
        /// Returns an error if the user does not exist
        #[ink(message)]
        pub fn get_provider_details(&self, accountid: AccountId) -> Result<Provider, Error> {
            self.providers
                .get(accountid)
                .ok_or_else(err_fn!(Error::ProviderDoesNotExist))
        }

        /// Get a single dapps details
        ///
        /// Returns an error if the dapp does not exist
        #[ink(message)]
        pub fn get_dapp_details(&self, contract: AccountId) -> Result<Dapp, Error> {
            self.dapps
                .get(contract)
                .ok_or_else(err_fn!(Error::DappDoesNotExist))
        }

        /// Get a solution commitment
        ///
        /// Returns an error if the commitment does not exist
        #[ink(message)]
        pub fn get_captcha_solution_commitment(
            &self,
            captcha_solution_commitment_id: Hash,
        ) -> Result<CaptchaSolutionCommitment, Error> {
            if self
                .captcha_solution_commitments
                .get(captcha_solution_commitment_id)
                .is_none()
            {
                return err!(Error::CaptchaSolutionCommitmentDoesNotExist);
            }
            let commitment = self
                .captcha_solution_commitments
                .get(captcha_solution_commitment_id)
                .ok_or_else(err_fn!(Error::CaptchaSolutionCommitmentDoesNotExist))?;

            Ok(commitment)
        }

        /// Returns the account balance for the specified `dapp`.
        ///
        #[ink(message)]
        pub fn get_dapp_balance(&self, dapp: AccountId) -> Result<Balance, Error> {
            Ok(self.get_dapp_details(dapp)?.balance)
        }

        /// Returns the account balance for the specified `provider`.
        ///
        #[ink(message)]
        pub fn get_provider_balance(&self, provider: AccountId) -> Result<Balance, Error> {
            Ok(self.get_provider_details(provider)?.balance)
        }

        /// Returns the operator votes for code hashes
        #[ink(message)]
        pub fn get_operator_votes(&self) -> Vec<OperatorVote> {
            let mut votes: Vec<OperatorVote> = Vec::new();
            for account_id in self.operator_accounts.get().unwrap().iter() {
                votes.push(OperatorVote {
                    account_id: *account_id,
                    vote: self.operator_votes.get(*account_id),
                });
            }
            votes
        }

        /// List providers given an array of account id
        ///
        /// Returns empty if none were matched
        #[ink(message)]
        pub fn list_providers_by_ids(
            &self,
            provider_ids: Vec<AccountId>,
        ) -> Result<Vec<Provider>, Error> {
            let mut providers = Vec::new();
            for provider_id in provider_ids {
                let provider = self.providers.get(provider_id);
                if provider.is_none() {
                    continue;
                }
                providers.push(provider.ok_or_else(err_fn!(Error::ProviderDoesNotExist))?);
            }
            Ok(providers)
        }

        /// List providers given an array of status
        ///
        /// Returns empty if none were matched
        #[ink(message)]
        pub fn list_providers_by_status(
            &self,
            statuses: Vec<GovernanceStatus>,
        ) -> Result<Vec<Provider>, Error> {
            let mut providers = Vec::<Provider>::new();
            for status in statuses {
                for payee in [Payee::Dapp, Payee::Provider] {
                    let providers_set = self.provider_accounts.get(ProviderState { status, payee });
                    if providers_set.is_none() {
                        continue;
                    }
                    let provider_ids = providers_set
                        .ok_or_else(err_fn!(Error::ProviderDoesNotExist))?
                        .into_iter()
                        .collect();
                    providers.append(&mut self.list_providers_by_ids(provider_ids)?);
<<<<<<< HEAD
                }
            }
            Ok(providers)
        }

        /// Get a random active provider
        ///
        /// Returns error if no active provider is found
        #[ink(message)]
        pub fn get_random_active_provider(
            &self,
            user_account: AccountId,
            dapp_contract_account: AccountId,
        ) -> Result<RandomProvider, Error> {
            let dapp = self.validate_dapp(dapp_contract_account)?;
            let status = GovernanceStatus::Active;
            let active_providers;
            let mut index: u128;
            if dapp.payee == DappPayee::Any {
                // Get the active providers for which the payee is dapp
                let active_providers_initial = self
                    .provider_accounts
                    .get(ProviderState {
                        status,
                        payee: Payee::Dapp,
                    })
                    .unwrap_or_default();
                let mut max = active_providers_initial.len();

                // Get the active providers for which the payee is provider
                let active_providers_secondary = self
                    .provider_accounts
                    .get(ProviderState {
                        status,
                        payee: Payee::Provider,
                    })
                    .unwrap_or_default();

                // The max length of the active providers is the sum of the two
                max += active_providers_secondary.len();

                // If the max is 0, then there are no active providers
                if max == 0 {
                    return err!(Error::NoActiveProviders);
                }

                if max < self.min_num_active_providers.into() {
                    return err!(Error::NotEnoughActiveProviders);
                }

                // Get a random number between 0 and max
                index = self.get_random_number(max as u128, user_account, dapp_contract_account);

                // Work out which BTreeset to get the provider from and modify the index accordingly
                if index < active_providers_initial.len() as u128 {
                    active_providers = active_providers_initial;
                } else {
                    index -= active_providers_initial.len() as u128;
                    active_providers = active_providers_secondary;
                }
            } else {
                let payee = Payee::try_from(dapp.payee).map_err(|_| Error::InvalidPayee)?;

                // Get the active providers based on the dapps payee field
                active_providers = self
                    .provider_accounts
                    .get(ProviderState { status, payee })
                    .unwrap_or_default();

                // If the length is 0, then there are no active providers
                if active_providers.is_empty() {
                    return err!(Error::NoActiveProviders);
                }

                if active_providers.len() < self.min_num_active_providers.into() {
                    return err!(Error::NotEnoughActiveProviders);
                }

                // Get a random number between 0 and the length of the active providers
                index = self.get_random_number(
                    active_providers.len() as u128,
                    user_account,
                    dapp_contract_account,
                );
            }

            let provider_id = active_providers.into_iter().nth(index as usize).unwrap();
            let provider = self
                .providers
                .get(provider_id)
                .ok_or_else(err_fn!(Error::ProviderDoesNotExist))?;

            let captcha_data = self.get_captcha_data(provider.dataset_id)?;
            let dataset_id_content = captcha_data.dataset_id_content;

            Ok(RandomProvider {
                provider_id,
                provider,
                block_number: self.env().block_number(),
                dataset_id_content,
            })
        }

        /// Get the AccountIds of all Providers ever registered
        ///
        /// Returns {Vec<AccountId>}
        #[ink(message)]
        pub fn get_all_provider_ids(&self) -> Result<Vec<AccountId>, Error> {
            let mut provider_ids = Vec::<AccountId>::new();
            for status in [
                GovernanceStatus::Active,
                GovernanceStatus::Suspended,
                GovernanceStatus::Deactivated,
            ] {
                for payee in [Payee::Provider, Payee::Dapp] {
                    let providers_set = self.provider_accounts.get(ProviderState { status, payee });
                    if providers_set.is_none() {
                        continue;
                    }
                    provider_ids.append(&mut providers_set.unwrap().into_iter().collect());
                }
            }
            Ok(provider_ids)
        }

        /// Get a random number from 0 to `len` - 1 inclusive. The user account is added to the seed for additional random entropy.
        #[ink(message)]
        pub fn get_random_number(
            &self,
            len: u128,
            user_account: AccountId,
            dapp_account: AccountId,
        ) -> u128 {
            if len == 0 {
                panic!("Cannot generate a random number for a length of 0 or less");
            }
            // build a random seed from user account, block number, block timestamp and (TODO) block hash
            const BLOCK_NUMBER_SIZE: usize = 4;
            const BLOCK_TIMESTAMP_SIZE: usize = 8;
            const ACCOUNT_SIZE: usize = 32;
            let block_number: u32 = self.env().block_number();
            let block_timestamp: u64 = self.env().block_timestamp();
            let user_account_bytes: &[u8; ACCOUNT_SIZE] = user_account.as_ref();
            let dapp_account_bytes: &[u8; ACCOUNT_SIZE] = dapp_account.as_ref();
            // pack all the data into a single byte array
            let block_number_arr: [u8; BLOCK_NUMBER_SIZE] = block_number.to_le_bytes();
            let block_timestamp_arr: [u8; BLOCK_TIMESTAMP_SIZE] = block_timestamp.to_le_bytes();
            let tmp1: [u8; BLOCK_TIMESTAMP_SIZE + BLOCK_NUMBER_SIZE] =
                crate::concat_u8(&block_number_arr, &block_timestamp_arr);
            let tmp2: [u8; BLOCK_TIMESTAMP_SIZE + BLOCK_NUMBER_SIZE + ACCOUNT_SIZE] =
                crate::concat_u8(&tmp1, user_account_bytes);
            let bytes: [u8; BLOCK_TIMESTAMP_SIZE
                + BLOCK_NUMBER_SIZE
                + ACCOUNT_SIZE
                + ACCOUNT_SIZE] = crate::concat_u8(&tmp2, dapp_account_bytes);
            // hash to ensure small changes (e.g. in the block timestamp) result in large change in the seed
            let mut hash_output = <Blake2x128 as HashOutput>::Type::default();
            <Blake2x128 as CryptoHash>::hash(&bytes, &mut hash_output);
            // the random number can be derived from the hash
            let next = u128::from_le_bytes(hash_output);
            // use modulo to get a number between 0 (inclusive) and len (exclusive)
            // e.g. if len = 10 then range would be 0-9

            next % len
        }

        /// Remove a vote from an operator
        #[ink(message)]
        pub fn operator_unvote(&mut self) -> Result<Option<Vote>, Error> {
            let caller = self.env().caller();

            // check if the caller is an operator
            if self.operators.get(caller).is_none() {
                return err!(Error::NotAuthorised);
            }

            let vote = self.operator_votes.get(caller);

            self.operator_votes.remove(caller);

            Ok(vote)
        }

        fn clear_votes(&mut self) {
            for operator in self.operator_accounts.get().unwrap().iter() {
                self.operator_votes.remove(operator);
            }
        }

        /// Carries out a vote from the set of operators
        #[ink(message)]
        pub fn operator_vote(&mut self, vote: Vote) -> Result<VoteStatus, Error> {
            let caller = self.env().caller();

            // check if the caller is an operator
            if self.operators.get(caller).is_none() {
                return err!(Error::NotAuthorised);
            }

            // save the vote
            self.operator_votes.insert(caller, &vote);

            for operator in self.operator_accounts.get().unwrap().iter() {
                let other_vote_lookup = self.operator_votes.get(operator);
                if other_vote_lookup.is_none() {
                    // not all operators have voted yet, so return pending indicating the vote has not yet passed
                    debug!("Vote pending");
                    return Ok(VoteStatus::Pending);
                }
            }

            // by here all operators have voted, so check if they all voted the same way
            for operator in self.operator_accounts.get().unwrap().iter() {
                let other_vote = self.operator_votes.get(operator).unwrap();
                if other_vote != vote {
                    // votes differ, so return false indicating the vote has not passed
                    // clear votes first to force a re-vote
                    self.clear_votes();
                    debug!("Vote failed: {:?} != {:?}", other_vote, vote);
                    return Ok(VoteStatus::Fail);
                }
            }

            // at this point all operators have voted the same way, so the vote has passed
            // clear the votes as the vote has passed
            // remove the votes
            self.clear_votes();

            debug!("Vote passed: {:?}", vote);

            // implement the voted action
            match vote {
                Vote::Terminate(recipient) => {
                    // terminate the contract and send the remaining balance to the recipient
                    ink::env::terminate_contract::<ink::env::DefaultEnvironment>(recipient);
                    // note that the contract is now terminated, so the remaining code will not be executed
                }
                Vote::Withdraw(recipient, amount) => {
                    let transfer_result =
                        ink::env::transfer::<ink::env::DefaultEnvironment>(recipient, amount);
                    if transfer_result.is_err() {
                        return err!(Error::ContractTransferFailed);
                    }
                }
                Vote::SetCodeHash(code_hash) => {
                    // Set the new code hash after all operators have voted for the same code hash.
                    let set_code_hash_result = ink::env::set_code_hash(&code_hash);
                    if let Err(e) = set_code_hash_result {
                        match e {
                            ink::env::Error::CodeNotFound => {
                                return err!(Error::CodeNotFound);
                            }
                            _ => {
                                return err!(Error::Unknown);
                            }
                        }
                    }
                }
            }

            // return true indicating the vote has passed
            Ok(VoteStatus::Pass)
        }

        /// Modifies the code which is used to execute calls to this contract address (`AccountId`).
        /// We use this to upgrade the contract logic. The caller must be an operator.
        /// `true` is returned on successful upgrade, `false` otherwise
        /// Errors are returned if the caller is not an operator, if the code hash is the callers
        /// account_id, if the code is not found, and for any other unknown ink errors
        #[ink(message)]
        pub fn operator_set_code(&mut self, code_hash: [u8; 32]) -> Result<bool, Error> {
            let code_hash_account = AccountId::from(code_hash);
            let caller = self.env().caller();

            // check if the caller is an operator
            if self.operators.get(caller).is_none() {
                return err!(Error::NotAuthorised);
            }

            // Check that the caller has not submitted the AccountId of a contract instead of the code hash
            if self.env().is_contract(&code_hash_account) {
                return err!(Error::InvalidCodeHash);
            }

=======
                }
            }
            Ok(providers)
        }

        /// Get a random active provider
        ///
        /// Returns error if no active provider is found
        #[ink(message)]
        pub fn get_random_active_provider(
            &self,
            user_account: AccountId,
            dapp_contract_account: AccountId,
        ) -> Result<RandomProvider, Error> {
            let dapp = self.validate_dapp(dapp_contract_account)?;
            let status = GovernanceStatus::Active;
            let active_providers;
            let mut index: u128;
            if dapp.payee == DappPayee::Any {
                // Get the active providers for which the payee is dapp
                let active_providers_initial = self
                    .provider_accounts
                    .get(ProviderState {
                        status,
                        payee: Payee::Dapp,
                    })
                    .unwrap_or_default();
                let mut max = active_providers_initial.len();

                // Get the active providers for which the payee is provider
                let active_providers_secondary = self
                    .provider_accounts
                    .get(ProviderState {
                        status,
                        payee: Payee::Provider,
                    })
                    .unwrap_or_default();

                // The max length of the active providers is the sum of the two
                max += active_providers_secondary.len();

                // If the max is 0, then there are no active providers
                if max == 0 {
                    return err!(Error::NoActiveProviders);
                }

                if max < self.min_num_active_providers.into() {
                    return err!(Error::NotEnoughActiveProviders);
                }

                // Get a random number between 0 and max
                index = self.get_random_number(max as u128, user_account, dapp_contract_account);

                // Work out which BTreeset to get the provider from and modify the index accordingly
                if index < active_providers_initial.len() as u128 {
                    active_providers = active_providers_initial;
                } else {
                    index -= active_providers_initial.len() as u128;
                    active_providers = active_providers_secondary;
                }
            } else {
                let payee = Payee::try_from(dapp.payee).map_err(|_| Error::InvalidPayee)?;

                // Get the active providers based on the dapps payee field
                active_providers = self
                    .provider_accounts
                    .get(ProviderState { status, payee })
                    .unwrap_or_default();

                // If the length is 0, then there are no active providers
                if active_providers.is_empty() {
                    return err!(Error::NoActiveProviders);
                }

                if active_providers.len() < self.min_num_active_providers.into() {
                    return err!(Error::NotEnoughActiveProviders);
                }

                // Get a random number between 0 and the length of the active providers
                index = self.get_random_number(
                    active_providers.len() as u128,
                    user_account,
                    dapp_contract_account,
                );
            }

            let provider_id = active_providers.into_iter().nth(index as usize).unwrap();
            let provider = self
                .providers
                .get(provider_id)
                .ok_or_else(err_fn!(Error::ProviderDoesNotExist))?;

            let captcha_data = self.get_captcha_data(provider.dataset_id)?;
            let dataset_id_content = captcha_data.dataset_id_content;

            Ok(RandomProvider {
                provider_id,
                provider,
                block_number: self.env().block_number(),
                dataset_id_content,
            })
        }

        /// Get the AccountIds of all Providers ever registered
        ///
        /// Returns {Vec<AccountId>}
        #[ink(message)]
        pub fn get_all_provider_ids(&self) -> Result<Vec<AccountId>, Error> {
            let mut provider_ids = Vec::<AccountId>::new();
            for status in [
                GovernanceStatus::Active,
                GovernanceStatus::Suspended,
                GovernanceStatus::Deactivated,
            ] {
                for payee in [Payee::Provider, Payee::Dapp] {
                    let providers_set = self.provider_accounts.get(ProviderState { status, payee });
                    if providers_set.is_none() {
                        continue;
                    }
                    provider_ids.append(&mut providers_set.unwrap().into_iter().collect());
                }
            }
            Ok(provider_ids)
        }

        /// Get a random number from 0 to `len` - 1 inclusive. The user account is added to the seed for additional random entropy.
        #[ink(message)]
        pub fn get_random_number(
            &self,
            len: u128,
            user_account: AccountId,
            dapp_account: AccountId,
        ) -> u128 {
            if len == 0 {
                panic!("Cannot generate a random number for a length of 0 or less");
            }
            // build a random seed from user account, block number, block timestamp and (TODO) block hash
            const BLOCK_NUMBER_SIZE: usize = 4;
            const BLOCK_TIMESTAMP_SIZE: usize = 8;
            const ACCOUNT_SIZE: usize = 32;
            let block_number: u32 = self.env().block_number();
            let block_timestamp: u64 = self.env().block_timestamp();
            let user_account_bytes: &[u8; ACCOUNT_SIZE] = user_account.as_ref();
            let dapp_account_bytes: &[u8; ACCOUNT_SIZE] = dapp_account.as_ref();
            // pack all the data into a single byte array
            let block_number_arr: [u8; BLOCK_NUMBER_SIZE] = block_number.to_le_bytes();
            let block_timestamp_arr: [u8; BLOCK_TIMESTAMP_SIZE] = block_timestamp.to_le_bytes();
            let tmp1: [u8; BLOCK_TIMESTAMP_SIZE + BLOCK_NUMBER_SIZE] =
                crate::concat_u8(&block_number_arr, &block_timestamp_arr);
            let tmp2: [u8; BLOCK_TIMESTAMP_SIZE + BLOCK_NUMBER_SIZE + ACCOUNT_SIZE] =
                crate::concat_u8(&tmp1, user_account_bytes);
            let bytes: [u8; BLOCK_TIMESTAMP_SIZE
                + BLOCK_NUMBER_SIZE
                + ACCOUNT_SIZE
                + ACCOUNT_SIZE] = crate::concat_u8(&tmp2, dapp_account_bytes);
            // hash to ensure small changes (e.g. in the block timestamp) result in large change in the seed
            let mut hash_output = <Blake2x128 as HashOutput>::Type::default();
            <Blake2x128 as CryptoHash>::hash(&bytes, &mut hash_output);
            // the random number can be derived from the hash
            let next = u128::from_le_bytes(hash_output);
            // use modulo to get a number between 0 (inclusive) and len (exclusive)
            // e.g. if len = 10 then range would be 0-9

            next % len
        }

        /// Remove a vote from an operator
        #[ink(message)]
        pub fn operator_unvote(&mut self) -> Result<Option<Vote>, Error> {
            let caller = self.env().caller();

            // check if the caller is an operator
            if self.operators.get(caller).is_none() {
                return err!(Error::NotAuthorised);
            }

            let vote = self.operator_votes.get(caller);

            self.operator_votes.remove(caller);

            Ok(vote)
        }

        fn clear_votes(&mut self) {
            for operator in self.operator_accounts.get().unwrap().iter() {
                self.operator_votes.remove(operator);
            }
        }

        /// Carries out a vote from the set of operators
        #[ink(message)]
        pub fn operator_vote(&mut self, vote: Vote) -> Result<VoteStatus, Error> {
            let caller = self.env().caller();

            // check if the caller is an operator
            if self.operators.get(caller).is_none() {
                return err!(Error::NotAuthorised);
            }

            // save the vote
            self.operator_votes.insert(caller, &vote);

            for operator in self.operator_accounts.get().unwrap().iter() {
                let other_vote_lookup = self.operator_votes.get(operator);
                if other_vote_lookup.is_none() {
                    // not all operators have voted yet, so return pending indicating the vote has not yet passed
                    debug!("Vote pending");
                    return Ok(VoteStatus::Pending);
                }
            }

            // by here all operators have voted, so check if they all voted the same way
            for operator in self.operator_accounts.get().unwrap().iter() {
                let other_vote = self.operator_votes.get(operator).unwrap();
                if other_vote != vote {
                    // votes differ, so return false indicating the vote has not passed
                    // clear votes first to force a re-vote
                    self.clear_votes();
                    debug!("Vote failed: {:?} != {:?}", other_vote, vote);
                    return Ok(VoteStatus::Fail);
                }
            }

            // at this point all operators have voted the same way, so the vote has passed
            // clear the votes as the vote has passed
            // remove the votes
            self.clear_votes();

            debug!("Vote passed: {:?}", vote);

            // implement the voted action
            match vote {
                Vote::Terminate(recipient) => {
                    // terminate the contract and send the remaining balance to the recipient
                    ink::env::terminate_contract::<ink::env::DefaultEnvironment>(recipient);
                    // note that the contract is now terminated, so the remaining code will not be executed
                }
                Vote::Withdraw(recipient, amount) => {
                    let transfer_result =
                        ink::env::transfer::<ink::env::DefaultEnvironment>(recipient, amount);
                    if transfer_result.is_err() {
                        return err!(Error::ContractTransferFailed);
                    }
                }
                Vote::SetCodeHash(code_hash) => {
                    // Set the new code hash after all operators have voted for the same code hash.
                    let set_code_hash_result = ink::env::set_code_hash(&code_hash);
                    if let Err(e) = set_code_hash_result {
                        match e {
                            ink::env::Error::CodeNotFound => {
                                return err!(Error::CodeNotFound);
                            }
                            _ => {
                                return err!(Error::Unknown);
                            }
                        }
                    }
                }
            }

            // return true indicating the vote has passed
            Ok(VoteStatus::Pass)
        }

        /// Modifies the code which is used to execute calls to this contract address (`AccountId`).
        /// We use this to upgrade the contract logic. The caller must be an operator.
        /// `true` is returned on successful upgrade, `false` otherwise
        /// Errors are returned if the caller is not an operator, if the code hash is the callers
        /// account_id, if the code is not found, and for any other unknown ink errors
        #[ink(message)]
        pub fn operator_set_code(&mut self, code_hash: [u8; 32]) -> Result<bool, Error> {
            let code_hash_account = AccountId::from(code_hash);
            let caller = self.env().caller();

            // check if the caller is an operator
            if self.operators.get(caller).is_none() {
                return err!(Error::NotAuthorised);
            }

            // Check that the caller has not submitted the AccountId of a contract instead of the code hash
            if self.env().is_contract(&code_hash_account) {
                return err!(Error::InvalidCodeHash);
            }

>>>>>>> 4b6568ec
            // Check that caller has not submitted the code hash of the contract itself
            if self.env().own_code_hash().unwrap() == code_hash.into() {
                return err!(Error::InvalidCodeHash);
            }

            // // Insert the operators latest vote into the votes map
            // self.operator_code_hash_votes.insert(caller, &code_hash);

            // // Make sure each operator has voted for the same code hash. If an operator has not voted
            // // an Ok result is returned. If an operator has voted for a conflicting code hash, an error
            // // is returned.
            // for operator in self.operator_accounts.get().unwrap().iter() {
            //     if self.operator_code_hash_votes.get(operator).is_none() {
            //         return Ok(false);
            //     }

            //     let vote = self.operator_code_hash_votes.get(operator).unwrap();
            //     if vote != code_hash {
            //         return Ok(false);
            //     }
            // }

            // // Set the new code hash after all operators have voted for the same code hash.
            // let set_code_hash_result = ink::env::set_code_hash(&code_hash);

            // if let Err(e) = set_code_hash_result {
            //     match e {
            //         ink::env::Error::CodeNotFound => {
            //             return err!(Error::CodeNotFound);
            //         }
            //         _ => {
            //             return err!(Error::Unknown);
            //         }
            //     }
            // }

            // // remove the votes
            // for operator in self.operator_accounts.get().unwrap().iter() {
            //     self.operator_code_hash_votes.remove(operator);
            // }

            Ok(true)
        }
    }

    /// Unit tests in Rust are normally defined within such a `#[cfg(test)]`
    /// module and test functions are marked with a `#[test]` attribute.
    /// ************** READ BEFORE TESTING *******************
    /// The below code is technically just normal Rust code.
    /// Therefore you can use println!() as usual, but by default stdout is only shown for tests which fail.
    /// Run the tests via `cargo test` (no need for `cargo contract`!)
    /// *********************************
    #[cfg(test)]
    #[cfg_attr(
        debug_assertions,
        allow(
            dead_code,
            unused_imports,
            unused_variables,
            unused_mut,
            unused_must_use,
            non_upper_case_globals,
            non_shorthand_field_patterns
        )
    )]
    mod tests {
        use ink;
        use ink::env::hash::Blake2x256;
        use ink::env::hash::CryptoHash;
        use ink::env::hash::HashOutput;
        use schnorrkel::{ExpansionMode, Keypair, MiniSecretKey, SecretKey};

        use crate::prosopo::Error::{ProviderInactive, ProviderInsufficientFunds};

        /// Imports all the definitions from the outer scope so we can use them here.
        use super::*;

        type Event = <Prosopo as ::ink::reflect::ContractEventBase>::Type;

        const STAKE_DEFAULT: u128 = 1000000000000;

        /// We test if the default constructor does its job.
        #[ink::test]
        fn test_default_works() {
            let operator_accounts = get_operator_accounts();
            let operator_account = operator_accounts[0];
            let contract = Prosopo::default(
                operator_accounts,
                STAKE_DEFAULT,
                STAKE_DEFAULT,
                10,
                1000000,
                0,
                1000,
            );
            assert!(contract.operators.get(operator_account).is_some());
            assert!(contract
                .operator_accounts
                .get()
                .unwrap()
                .contains(&operator_account));
        }

        /// Assert contract provider minimum stake default set from constructor.
        #[ink::test]
        pub fn test_provider_stake_default() {
            let operator_accounts = get_operator_accounts();
            let contract = Prosopo::default(
                operator_accounts,
                STAKE_DEFAULT,
                STAKE_DEFAULT,
                10,
                1000000,
                0,
                1000,
            );
            let provider_stake_default: u128 = contract.get_provider_stake_default();
            assert!(STAKE_DEFAULT.eq(&provider_stake_default));
        }

        /// Assert contract dapp minimum stake default set from constructor.
        #[ink::test]
        pub fn test_dapp_stake_default() {
            let operator_accounts = get_operator_accounts();
            ink::env::test::set_caller::<ink::env::DefaultEnvironment>(operator_accounts[0]);
            let contract = Prosopo::default(
                operator_accounts,
                STAKE_DEFAULT,
                STAKE_DEFAULT,
                10,
                1000000,
                0,
                1000,
            );
            let dapp_stake_default: u128 = contract.get_dapp_stake_default();
            assert!(STAKE_DEFAULT.eq(&dapp_stake_default));
        }

        /// Test provider register
        #[ink::test]
        fn test_provider_register() {
            let operator_accounts = get_operator_accounts();
            let mut contract = Prosopo::default(
                operator_accounts,
                STAKE_DEFAULT,
                STAKE_DEFAULT,
                10,
                1000000,
                0,
                1000,
            );
            let provider_account = AccountId::from([0x2; 32]);
            ink::env::test::set_caller::<ink::env::DefaultEnvironment>(provider_account);
            let service_origin: Vec<u8> = vec![1, 2, 3];
            let fee: u32 = 100;
            contract.provider_register(service_origin, fee, Payee::Dapp);
            assert!(contract.providers.get(provider_account).is_some());
            assert!(contract
                .provider_accounts
                .get(ProviderState {
                    status: GovernanceStatus::Deactivated,
                    payee: Payee::Dapp
                })
                .unwrap_or_default()
                .contains(&provider_account));
        }

        /// Test provider deregister
        #[ink::test]
        fn test_provider_deregister() {
            let operator_accounts = get_operator_accounts();
            let mut contract = Prosopo::default(
                operator_accounts,
                STAKE_DEFAULT,
                STAKE_DEFAULT,
                10,
                1000000,
                0,
                1000,
            );
            let provider_account = AccountId::from([0x2; 32]);
            ink::env::test::set_caller::<ink::env::DefaultEnvironment>(provider_account);
            let service_origin: Vec<u8> = vec![1, 2, 3];
            let fee: u32 = 100;
            contract.provider_register(service_origin, fee, Payee::Dapp);
            assert!(contract.providers.get(provider_account).is_some());
            contract.provider_deregister(provider_account);
            let provider_record = contract.providers.get(provider_account).unwrap();
            assert!(provider_record.status == GovernanceStatus::Deactivated);
        }

        /// Test list providers
        #[ink::test]
        fn test_list_providers_by_ids() {
            let operator_accounts = get_operator_accounts();
            let mut contract = Prosopo::default(
                operator_accounts,
                STAKE_DEFAULT,
                STAKE_DEFAULT,
                10,
                1000000,
                0,
                1000,
            );
            let provider_account = AccountId::from([0x2; 32]);
            let service_origin: Vec<u8> = vec![1, 2, 3];
            let fee: u32 = 100;
            ink::env::test::set_caller::<ink::env::DefaultEnvironment>(provider_account);
            contract.provider_register(service_origin, fee, Payee::Dapp);
            let registered_provider_account = contract.providers.get(provider_account);
            assert!(registered_provider_account.is_some());
            let returned_list = contract
                .list_providers_by_ids(vec![provider_account])
                .unwrap();
            assert!(returned_list == vec![registered_provider_account.unwrap()]);
        }

        // test get random number with zero length, i.e. no range to pick from
        #[ink::test]
        #[should_panic]
        fn test_get_random_number_zero_len() {
            let operator_accounts = get_operator_accounts();
            let operator_account = operator_accounts[0];
            let contract = Prosopo::default(
                operator_accounts,
                STAKE_DEFAULT,
                STAKE_DEFAULT,
                10,
                1000000,
                0,
                1000,
            );
            contract.get_random_number(0, operator_account, operator_account);
        }

        // Test get random number
        #[ink::test]
        fn test_get_random_number() {
            let operator_accounts = get_operator_accounts();
            let acc1 = AccountId::from([0x1; 32]);
            let acc2 = AccountId::from([0x2; 32]);
            let contract = Prosopo::default(
                operator_accounts,
                STAKE_DEFAULT,
                STAKE_DEFAULT,
                10,
                1000000,
                0,
                1000,
            );
            const len: usize = 10;
            let mut arr = [0; len];
            // get several random numbers, one per block
            for item in arr.iter_mut().take(len) {
                let number = contract.get_random_number(100, acc1, acc2);
                *item = number;
                println!(
                    "{:?} {:?} {:?}",
                    number,
                    ink::env::block_number::<ink::env::DefaultEnvironment>(),
                    ink::env::block_timestamp::<ink::env::DefaultEnvironment>()
                );
                ink::env::test::advance_block::<ink::env::DefaultEnvironment>();
            }
            // check that the random numbers match precomputed values
            assert_eq!(&[29, 95, 86, 92, 88, 24, 59, 73, 96, 53], &arr);
        }

        /// Helper function for converting string to Hash
        fn str_to_hash(str: String) -> Hash {
            let mut result = Hash::default();
            let len_result = result.as_ref().len();
            let mut hash_output = <<Blake2x256 as HashOutput>::Type as Default>::default();
            <Blake2x256 as CryptoHash>::hash(str.as_ref(), &mut hash_output);
            let copy_len = core::cmp::min(hash_output.len(), len_result);
            result.as_mut()[0..copy_len].copy_from_slice(&hash_output[0..copy_len]);
            result
        }

        /// Provider Register Helper
        fn generate_provider_data(id: u8, port: &str, fee: u32) -> (AccountId, Vec<u8>, u32) {
            let provider_account = AccountId::from([id; 32]);
            let service_origin = port.as_bytes().to_vec();

            (provider_account, service_origin, fee)
        }

        /// Test provider register and update
        #[ink::test]
        fn test_provider_register_and_update() {
            let operator_accounts = get_operator_accounts();
            let mut contract = Prosopo::default(
                operator_accounts,
                STAKE_DEFAULT,
                STAKE_DEFAULT,
                10,
                1000000,
                0,
                1000,
            );
            let (provider_account, service_origin, fee) = generate_provider_data(0x2, "2424", 0);
            ink::env::test::set_caller::<ink::env::DefaultEnvironment>(provider_account);
            contract
                .provider_register(service_origin, fee, Payee::Dapp)
                .unwrap();
            assert!(contract.providers.get(provider_account).is_some());
            assert!(contract
                .provider_accounts
                .get(ProviderState {
                    status: GovernanceStatus::Deactivated,
                    payee: Payee::Dapp
                })
                .unwrap()
                .contains(&provider_account));

            let service_origin: Vec<u8> = vec![1, 2, 3];
            let fee: u32 = 100;
            ink::env::test::set_caller::<ink::env::DefaultEnvironment>(provider_account);
            let balance = 20000000000000;
            ink::env::test::set_value_transferred::<ink::env::DefaultEnvironment>(balance);
            contract.provider_update(service_origin.clone(), fee, Payee::Dapp);
            assert!(contract
                .provider_accounts
                .get(ProviderState {
                    status: GovernanceStatus::Deactivated,
                    payee: Payee::Dapp
                })
                .unwrap()
                .contains(&provider_account));
            let provider = contract.providers.get(provider_account).unwrap();
            assert_eq!(provider.service_origin, service_origin);
            assert_eq!(provider.fee, fee);
            assert_eq!(provider.payee, Payee::Dapp);
            assert_eq!(provider.balance, balance);
            assert_eq!(provider.status, GovernanceStatus::Deactivated);
<<<<<<< HEAD

            let emitted_events = ink::env::test::recorded_events().collect::<Vec<_>>();

            // first event is the register event, second event is the update
            assert_eq!(2, emitted_events.len());

            let event_provider_update = &emitted_events[1];

            let decoded_event_update =
                <Event as scale::Decode>::decode(&mut &event_provider_update.data[..])
                    .expect("encountered invalid contract event data buffer");

            if let Event::ProviderUpdate(ProviderUpdate { account }) = decoded_event_update {
                assert_eq!(
                    account, provider_account,
                    "encountered invalid ProviderUpdate.account"
                );
            } else {
                panic!("encountered unexpected event kind: expected a ProviderUpdate event");
            }
=======
>>>>>>> 4b6568ec
        }

        /// Test provider register with service_origin error
        #[ink::test]
        fn test_provider_register_with_service_origin_error() {
            let operator_accounts = get_operator_accounts();
            let mut contract = Prosopo::default(
                operator_accounts,
                STAKE_DEFAULT,
                STAKE_DEFAULT,
                10,
                1000000,
                0,
                1000,
            );

            let (provider_account, service_origin, fee) = generate_provider_data(0x2, "4242", 0);
            ink::env::test::set_caller::<ink::env::DefaultEnvironment>(provider_account);
            contract
                .provider_register(service_origin.clone(), fee, Payee::Dapp)
                .unwrap();

            // try creating the second provider and make sure the error is correct and that it doesn't exist
            let (provider_account, _, _) = generate_provider_data(0x3, "4242", 0);
            ink::env::test::set_caller::<ink::env::DefaultEnvironment>(provider_account);
            match contract.provider_register(service_origin, fee, Payee::Dapp) {
                Result::Err(Error::ProviderServiceOriginUsed) => {}
                _ => {
                    unreachable!();
                }
            }
            assert!(contract.providers.get(provider_account).is_none());
            assert!(!contract
                .provider_accounts
                .get(ProviderState {
                    status: GovernanceStatus::Deactivated,
                    payee: Payee::Dapp
                })
                .unwrap()
                .contains(&provider_account));
        }

        /// Test provider update with service_origin error
        #[ink::test]
        fn test_provider_update_with_service_origin_error() {
            let operator_accounts = get_operator_accounts();
            let mut contract = Prosopo::default(
                operator_accounts,
                STAKE_DEFAULT,
                STAKE_DEFAULT,
                10,
                1000000,
                0,
                1000,
            );

            let (provider_account, service_origin, fee) = generate_provider_data(0x2, "4242", 0);
            ink::env::test::set_caller::<ink::env::DefaultEnvironment>(provider_account);
            contract
                .provider_register(service_origin, fee, Payee::Dapp)
                .unwrap();

            let (provider_account, service_origin, fee) = generate_provider_data(0x3, "2424", 0);
            ink::env::test::set_caller::<ink::env::DefaultEnvironment>(provider_account);
            contract
                .provider_register(service_origin, fee, Payee::Dapp)
                .unwrap();

            let (_, service_origin, fee) = generate_provider_data(0x3, "4242", 100);

            ink::env::test::set_caller::<ink::env::DefaultEnvironment>(provider_account);
            let balance = 20000000000000;
            ink::env::test::set_value_transferred::<ink::env::DefaultEnvironment>(balance);

            // try updating the second provider and make sure the error is correct and that it didn't change
            match contract.provider_update(service_origin.clone(), fee, Payee::Dapp) {
                Result::Err(Error::ProviderServiceOriginUsed) => {}
                _ => {
                    unreachable!();
                }
            }

            let provider = contract.providers.get(provider_account).unwrap();
            assert_ne!(provider.service_origin, service_origin);
            assert_ne!(provider.fee, fee);
            assert_ne!(provider.balance, balance);
            assert_ne!(provider.status, GovernanceStatus::Active);
        }

        /// Test provider unstake
        #[ink::test]
        fn test_provider_unstake() {
            let operator_accounts = get_operator_accounts();
            let operator_account = operator_accounts[0];
            let mut contract = Prosopo::default(
                operator_accounts,
                STAKE_DEFAULT,
                STAKE_DEFAULT,
                10,
                1000000,
                0,
                1000,
            );
            let (provider_account, service_origin, fee) = generate_provider_data(0x2, "4242", 0);
            let balance: u128 = 10;
            ink::env::test::set_caller::<ink::env::DefaultEnvironment>(provider_account);
            contract
                .provider_register(service_origin.clone(), fee, Payee::Dapp)
                .ok();
            ink::env::test::set_account_balance::<ink::env::DefaultEnvironment>(
                provider_account,
                balance,
            );
            ink::env::test::set_caller::<ink::env::DefaultEnvironment>(provider_account);
            ink::env::test::set_value_transferred::<ink::env::DefaultEnvironment>(balance);
            contract.provider_update(service_origin, fee, Payee::Provider);
            contract.provider_unstake().ok();
<<<<<<< HEAD
            let emitted_events = ink::env::test::recorded_events().collect::<Vec<_>>();

            // events are the register event (0), stake event(1), deregister(2) and the unstake event(3)

            assert_eq!(4, emitted_events.len());

            let event_unstake = &emitted_events[3];
            let decoded_event_unstake =
                <Event as scale::Decode>::decode(&mut &event_unstake.data[..])
                    .expect("encountered invalid contract event data buffer");

            if let Event::ProviderUnstake(ProviderUnstake { account, value }) =
                decoded_event_unstake
            {
                assert_eq!(
                    account, provider_account,
                    "encountered invalid ProviderUnstake.account"
                );
                assert_eq!(value, balance, "encountered invalid ProviderUnstake.value");
            } else {
                panic!("encountered unexpected event kind: expected a ProviderUnstake event");
            }
=======
>>>>>>> 4b6568ec
        }

        /// Test provider add data set
        #[ink::test]
        fn test_provider_add_dataset() {
            let operator_accounts = get_operator_accounts();
            let operator_account = operator_accounts[0];
            let mut contract = Prosopo::default(
                operator_accounts,
                STAKE_DEFAULT,
                STAKE_DEFAULT,
                10,
                1000000,
                0,
                1000,
            );
            let (provider_account, service_origin, fee) = generate_provider_data(0x2, "4242", 0);
            let balance: u128 = 2000000000000;
            ink::env::test::set_caller::<ink::env::DefaultEnvironment>(provider_account);
            contract
                .provider_register(service_origin.clone(), fee, Payee::Dapp)
                .ok();
            ink::env::test::set_account_balance::<ink::env::DefaultEnvironment>(
                provider_account,
                balance,
            );
            ink::env::test::set_caller::<ink::env::DefaultEnvironment>(provider_account);
            ink::env::test::set_value_transferred::<ink::env::DefaultEnvironment>(balance);
            contract.provider_update(service_origin, fee, Payee::Provider);
            let root1 = str_to_hash("merkle tree".to_string());
            let root2 = str_to_hash("merkle tree2".to_string());
            contract.provider_add_dataset(root1, root2).ok();
<<<<<<< HEAD
            let emitted_events = ink::env::test::recorded_events().collect::<Vec<_>>();

            // events are the register, stake, add data set
            assert_eq!(3, emitted_events.len());

            let event_unstake = &emitted_events[2];
            let decoded_event_unstake =
                <Event as scale::Decode>::decode(&mut &event_unstake.data[..])
                    .expect("encountered invalid contract event data buffer");

            if let Event::ProviderAddDataset(ProviderAddDataset {
                account,
                dataset_id: dataset_id,
                dataset_id_content: datset_id_content,
            }) = decoded_event_unstake
            {
                assert_eq!(
                    account, provider_account,
                    "encountered invalid ProviderAddDataset.account"
                );
                assert_eq!(
                    dataset_id, root1,
                    "encountered invalid ProviderAddDataset.dataset_id"
                );
            } else {
                panic!("encountered unexpected event kind: expected a ProviderAddDataset event");
            }
=======
>>>>>>> 4b6568ec
        }

        /// Test provider cannot add data set if inactive
        #[ink::test]
        fn test_provider_cannot_add_dataset_if_inactive() {
            let operator_accounts = get_operator_accounts();
            let operator_account = operator_accounts[0];
            let mut contract = Prosopo::default(
                operator_accounts,
                STAKE_DEFAULT,
                STAKE_DEFAULT,
                10,
                1000000,
                0,
                1000,
            );
            let (provider_account, service_origin, fee) = generate_provider_data(0x2, "4242", 0);
            let balance: u128 = 10;
            ink::env::test::set_caller::<ink::env::DefaultEnvironment>(provider_account);
            contract
                .provider_register(service_origin, fee, Payee::Dapp)
                .ok();
            ink::env::test::set_account_balance::<ink::env::DefaultEnvironment>(
                provider_account,
                balance,
            );
            ink::env::test::set_caller::<ink::env::DefaultEnvironment>(provider_account);
            ink::env::test::set_value_transferred::<ink::env::DefaultEnvironment>(balance);
            let root1 = str_to_hash("merkle tree1".to_string());
            let root2 = str_to_hash("merkle tree2".to_string());
            let result = contract.provider_add_dataset(root1, root2).unwrap_err();
            assert_eq!(ProviderInsufficientFunds, result)
        }

        /// Test dapp register with zero balance transfer
        #[ink::test]
        fn test_dapp_register_zero_balance_transfer() {
            let operator_accounts = get_operator_accounts();
            let mut contract = Prosopo::default(
                operator_accounts,
                STAKE_DEFAULT,
                STAKE_DEFAULT,
                10,
                1000000,
                0,
                1000,
            );
            let caller = AccountId::from([0x2; 32]);
            let dapp_contract = AccountId::from([0x3; 32]);
            // Call from the dapp account
            ink::env::test::set_caller::<ink::env::DefaultEnvironment>(caller);
            // Don't transfer anything with the call
            let balance = 0;
            ink::env::test::set_value_transferred::<ink::env::DefaultEnvironment>(balance);

            // Mark the the dapp account as being a contract on-chain
            ink::env::test::set_contract::<ink::env::DefaultEnvironment>(dapp_contract);

            contract.dapp_register(dapp_contract, DappPayee::Dapp);
            assert!(contract.dapps.get(dapp_contract).is_some());
            let dapp = contract.dapps.get(dapp_contract).unwrap();
            assert_eq!(dapp.owner, caller);

            // account is marked as suspended as zero tokens have been paid
            assert_eq!(dapp.status, GovernanceStatus::Suspended);
            assert_eq!(dapp.balance, balance);
            assert!(contract
                .dapp_accounts
                .get()
                .unwrap()
                .contains(&dapp_contract));
        }

        /// Test dapp register with positive balance transfer
        #[ink::test]
        fn test_dapp_register_positive_balance_transfer() {
            let operator_accounts = get_operator_accounts();
            let mut contract = Prosopo::default(
                operator_accounts,
                STAKE_DEFAULT,
                STAKE_DEFAULT,
                10,
                1000000,
                0,
                1000,
            );
            let caller = AccountId::from([0x2; 32]);
            let dapp_contract = AccountId::from([0x3; 32]);

            // Call from the dapp account
            ink::env::test::set_caller::<ink::env::DefaultEnvironment>(caller);

            // Transfer tokens with the call
            let balance = STAKE_DEFAULT;
            ink::env::test::set_value_transferred::<ink::env::DefaultEnvironment>(balance);

            // Mark the the dapp account as being a contract on-chain
            ink::env::test::set_contract::<ink::env::DefaultEnvironment>(dapp_contract);

            // register the dapp
            contract.dapp_register(dapp_contract, DappPayee::Dapp);
            // check the dapp exists in the hashmap
            assert!(contract.dapps.get(dapp_contract).is_some());

            // check the various attributes are correct
            let dapp = contract.dapps.get(dapp_contract).unwrap();
            assert_eq!(dapp.owner, caller);

            // account is marked as active as balance is now positive
            assert_eq!(dapp.status, GovernanceStatus::Active);
            assert_eq!(dapp.balance, balance);
            assert!(contract
                .dapp_accounts
                .get()
                .unwrap()
                .contains(&dapp_contract));
        }

        #[ink::test]
        fn test_verify_sr25519_valid() {
            let operator_accounts = get_operator_accounts();
            let mut contract = Prosopo::default(
                operator_accounts,
                STAKE_DEFAULT,
                STAKE_DEFAULT,
                10,
                1000000,
                0,
                1000,
            );

            let data = "hello";
            let mut data_hash = [0u8; 16];
            Blake2x128::hash(data.as_bytes(), &mut data_hash);
            println!("data_hash: {:?}", data_hash);
            let data_hex = hex::encode(data_hash);
            println!("data_hex: {:?}", data_hex);
            // hex of prefix + hex of message hash + hex of suffix make the payload
            let payload = "<Bytes>0x".to_string() + &data_hex + "</Bytes>";
            println!("payload: {}", payload);
            let payload_hex = hex::encode(payload);
            println!("payload_hex: {}", payload_hex);
            // put payload into bytes
            let mut payload_bytes = [0u8; 49];
            payload_bytes.copy_from_slice(hex::decode(payload_hex).unwrap().as_slice());

            // Test against a known signature
            // sign the payload in polkjs. Note this will be different every time as signature changes randomly, but should always be valid
            let signature_hex = "0a7da2b631704cdcfe93c740e41217b9ac667a0c8755d8da1a8232db527f487c87e780d2edc1896aeb6b1bef0bc7c38d9df2135b633eab8bfb1777e82fad3a8f";
            println!("signature: {}", signature_hex);
            let mut signature_bytes = [0u8; 64];
            signature_bytes.copy_from_slice(hex::decode(signature_hex).unwrap().as_slice());

            const ALICE: [u8; 32] = [
                212, 53, 147, 199, 21, 253, 211, 28, 97, 20, 26, 189, 4, 169, 159, 214, 130, 44,
                133, 88, 133, 76, 205, 227, 154, 86, 132, 231, 165, 109, 162, 125,
            ];
            ink::env::test::set_caller::<ink::env::DefaultEnvironment>(AccountId::from(ALICE));

            // verify the signature
            let valid = contract
                .verify_sr25519(signature_bytes, payload_bytes)
                .unwrap();
            assert!(valid);
        }

        #[ink::test]
        fn test_verify_sr25519_invalid_signature() {
            let operator_accounts = get_operator_accounts();
            let mut contract = Prosopo::default(
                operator_accounts,
                STAKE_DEFAULT,
                STAKE_DEFAULT,
                10,
                1000000,
                0,
                1000,
            );

            let data = "hello";
            let mut data_hash = [0u8; 16];
            Blake2x128::hash(data.as_bytes(), &mut data_hash);
            println!("data_hash: {:?}", data_hash);
            let data_hex = hex::encode(data_hash);
            println!("data_hex: {:?}", data_hex);
            // hex of prefix + hex of message hash + hex of suffix make the payload
            let payload = "<Bytes>0x".to_string() + &data_hex + "</Bytes>";
            println!("payload: {}", payload);
            let payload_hex = hex::encode(payload);
            println!("payload_hex: {}", payload_hex);
            // put payload into bytes
            let mut payload_bytes = [0u8; 49];
            payload_bytes.copy_from_slice(hex::decode(payload_hex).unwrap().as_slice());

            // Test against a known signature
            // sign the payload in polkjs. Note this will be different every time as signature changes randomly, but should always be valid
            let signature_hex = "1a7da2b631704cdcfe93c740e41217b9ac667a0c8755d8da1a8232db527f487c87e780d2edc1896aeb6b1bef0bc7c38d9df2135b633eab8bfb1777e82fad3a8f";
            println!("signature: {}", signature_hex);
            let mut signature_bytes = [0u8; 64];
            signature_bytes.copy_from_slice(hex::decode(signature_hex).unwrap().as_slice());

            const ALICE: [u8; 32] = [
                212, 53, 147, 199, 21, 253, 211, 28, 97, 20, 26, 189, 4, 169, 159, 214, 130, 44,
                133, 88, 133, 76, 205, 227, 154, 86, 132, 231, 165, 109, 162, 125,
            ];
            ink::env::test::set_caller::<ink::env::DefaultEnvironment>(AccountId::from(ALICE));

            // verify the signature
            let valid = contract
                .verify_sr25519(signature_bytes, payload_bytes)
                .unwrap();
            assert!(!valid);
        }

        #[ink::test]
        fn test_verify_sr25519_invalid_public_key() {
            let operator_accounts = get_operator_accounts();
            let mut contract = Prosopo::default(
                operator_accounts,
                STAKE_DEFAULT,
                STAKE_DEFAULT,
                10,
                1000000,
                0,
                1000,
            );

            let data = "hello";
            let mut data_hash = [0u8; 16];
            Blake2x128::hash(data.as_bytes(), &mut data_hash);
            println!("data_hash: {:?}", data_hash);
            let data_hex = hex::encode(data_hash);
            println!("data_hex: {:?}", data_hex);
            // hex of prefix + hex of message hash + hex of suffix make the payload
            let payload = "<Bytes>0x".to_string() + &data_hex + "</Bytes>";
            println!("payload: {}", payload);
            let payload_hex = hex::encode(payload);
            println!("payload_hex: {}", payload_hex);
            // put payload into bytes
            let mut payload_bytes = [0u8; 49];
            payload_bytes.copy_from_slice(hex::decode(payload_hex).unwrap().as_slice());

            // Test against a known signature
            // sign the payload in polkjs. Note this will be different every time as signature changes randomly, but should always be valid
            let signature_hex = "0a7da2b631704cdcfe93c740e41217b9ac667a0c8755d8da1a8232db527f487c87e780d2edc1896aeb6b1bef0bc7c38d9df2135b633eab8bfb1777e82fad3a8f";
            println!("signature: {}", signature_hex);
            let mut signature_bytes = [0u8; 64];
            signature_bytes.copy_from_slice(hex::decode(signature_hex).unwrap().as_slice());

            const ALICE: [u8; 32] = [
                213, 53, 147, 199, 21, 253, 211, 28, 97, 20, 26, 189, 4, 169, 159, 214, 130, 44,
                133, 88, 133, 76, 205, 227, 154, 86, 132, 231, 165, 109, 162, 125,
            ];
            ink::env::test::set_caller::<ink::env::DefaultEnvironment>(AccountId::from(ALICE));

            // verify the signature
            let valid = contract
                .verify_sr25519(signature_bytes, payload_bytes)
                .unwrap_err();
            assert_eq!(Error::InvalidPublicKey, valid);
        }

        #[ink::test]
        fn test_verify_sr25519_invalid_data() {
            let operator_accounts = get_operator_accounts();
            let mut contract = Prosopo::default(
                operator_accounts,
                STAKE_DEFAULT,
                STAKE_DEFAULT,
                10,
                1000000,
                0,
                1000,
            );

            let data = "hello2";
            let mut data_hash = [0u8; 16];
            Blake2x128::hash(data.as_bytes(), &mut data_hash);
            println!("data_hash: {:?}", data_hash);
            let data_hex = hex::encode(data_hash);
            println!("data_hex: {:?}", data_hex);
            // hex of prefix + hex of message hash + hex of suffix make the payload
            let payload = "<Bytes>0x".to_string() + &data_hex + "</Bytes>";
            println!("payload: {}", payload);
            let payload_hex = hex::encode(payload);
            println!("payload_hex: {}", payload_hex);
            // put payload into bytes
            let mut payload_bytes = [0u8; 49];
            payload_bytes.copy_from_slice(hex::decode(payload_hex).unwrap().as_slice());

            // Test against a known signature
            // sign the payload in polkjs. Note this will be different every time as signature changes randomly, but should always be valid
            let signature_hex = "0a7da2b631704cdcfe93c740e41217b9ac667a0c8755d8da1a8232db527f487c87e780d2edc1896aeb6b1bef0bc7c38d9df2135b633eab8bfb1777e82fad3a8f";
            println!("signature: {}", signature_hex);
            let mut signature_bytes = [0u8; 64];
            signature_bytes.copy_from_slice(hex::decode(signature_hex).unwrap().as_slice());

            const ALICE: [u8; 32] = [
                212, 53, 147, 199, 21, 253, 211, 28, 97, 20, 26, 189, 4, 169, 159, 214, 130, 44,
                133, 88, 133, 76, 205, 227, 154, 86, 132, 231, 165, 109, 162, 125,
            ];
            ink::env::test::set_caller::<ink::env::DefaultEnvironment>(AccountId::from(ALICE));

            // verify the signature
            let valid = contract
                .verify_sr25519(signature_bytes, payload_bytes)
                .unwrap();
            assert!(!valid);
        }

        #[ink::test]
        fn test_verify_sr25519_invalid_payload() {
            let operator_accounts = get_operator_accounts();
            let mut contract = Prosopo::default(
                operator_accounts,
                STAKE_DEFAULT,
                STAKE_DEFAULT,
                10,
                1000000,
                0,
                1000,
            );

            let data = "hello";
            let mut data_hash = [0u8; 16];
            Blake2x128::hash(data.as_bytes(), &mut data_hash);
            println!("data_hash: {:?}", data_hash);
            let data_hex = hex::encode(data_hash);
            println!("data_hex: {:?}", data_hex);
            // hex of prefix + hex of message hash + hex of suffix make the payload
            let payload = "<Aytes>0x".to_string() + &data_hex + "</Bytes>";
            println!("payload: {}", payload);
            let payload_hex = hex::encode(payload);
            println!("payload_hex: {}", payload_hex);
            // put payload into bytes
            let mut payload_bytes = [0u8; 49];
            payload_bytes.copy_from_slice(hex::decode(payload_hex).unwrap().as_slice());

            // Test against a known signature
            // sign the payload in polkjs. Note this will be different every time as signature changes randomly, but should always be valid
            let signature_hex = "0a7da2b631704cdcfe93c740e41217b9ac667a0c8755d8da1a8232db527f487c87e780d2edc1896aeb6b1bef0bc7c38d9df2135b633eab8bfb1777e82fad3a8f";
            println!("signature: {}", signature_hex);
            let mut signature_bytes = [0u8; 64];
            signature_bytes.copy_from_slice(hex::decode(signature_hex).unwrap().as_slice());

            const ALICE: [u8; 32] = [
                212, 53, 147, 199, 21, 253, 211, 28, 97, 20, 26, 189, 4, 169, 159, 214, 130, 44,
                133, 88, 133, 76, 205, 227, 154, 86, 132, 231, 165, 109, 162, 125,
            ];
            ink::env::test::set_caller::<ink::env::DefaultEnvironment>(AccountId::from(ALICE));

            // verify the signature
            let valid = contract
                .verify_sr25519(signature_bytes, payload_bytes)
                .unwrap();
            assert!(!valid);
        }

        /// Test dapp register and then update
        #[ink::test]
        fn test_dapp_register_and_update() {
            let operator_accounts = get_operator_accounts();
            let mut contract = Prosopo::default(
                operator_accounts,
                STAKE_DEFAULT,
                STAKE_DEFAULT,
                10,
                1000000,
                0,
                1000,
            );
            let caller = AccountId::from([0x2; 32]);
            let dapp_contract_account = AccountId::from([0x3; 32]);

            // Call from the dapp account
            ink::env::test::set_caller::<ink::env::DefaultEnvironment>(caller);

            // Transfer tokens with the call
            let balance_1 = STAKE_DEFAULT;
            ink::env::test::set_value_transferred::<ink::env::DefaultEnvironment>(balance_1);

            // Mark the the dapp account as being a contract on-chain
            ink::env::test::set_contract::<ink::env::DefaultEnvironment>(dapp_contract_account);

            // register the dapp
            contract.dapp_register(dapp_contract_account, DappPayee::Dapp);

            // check the dapp exists in the hashmap
            assert!(contract.dapps.get(dapp_contract_account).is_some());

            // check the various attributes are correct
            let dapp = contract.dapps.get(dapp_contract_account).unwrap();
            assert_eq!(dapp.owner, caller);

            // account is marked as active as tokens have been paid
            assert_eq!(dapp.status, GovernanceStatus::Active);
            assert_eq!(dapp.balance, balance_1);

            // Transfer tokens with the call
            let balance_2 = STAKE_DEFAULT;
            ink::env::test::set_value_transferred::<ink::env::DefaultEnvironment>(balance_2);

            // run the register function again for the same (caller, contract) pair, adding more
            // tokens
            contract.dapp_update(dapp_contract_account, DappPayee::Any, caller);

            // check the various attributes are correct
            let dapp = contract.dapps.get(dapp_contract_account).unwrap();

            // account is marked as active as tokens have been paid
            assert_eq!(dapp.status, GovernanceStatus::Active);
            assert_eq!(dapp.balance, balance_1 + balance_2);
            assert!(contract
                .dapp_accounts
                .get()
                .unwrap()
                .contains(&dapp_contract_account));
        }

        /// Test dapp fund account
        #[ink::test]
        fn test_dapp_fund() {
            let operator_accounts = get_operator_accounts();
            let mut contract = Prosopo::default(
                operator_accounts,
                STAKE_DEFAULT,
                STAKE_DEFAULT,
                10,
                1000000,
                0,
                1000,
            );
            let caller = AccountId::from([0x2; 32]);
            let dapp_contract = AccountId::from([0x3; 32]);

            // Call from the dapp account
            ink::env::test::set_caller::<ink::env::DefaultEnvironment>(caller);

            // Transfer tokens with the register call
            let balance_1 = 100;
            ink::env::test::set_value_transferred::<ink::env::DefaultEnvironment>(balance_1);

            // Mark the the dapp account as being a contract on-chain
            ink::env::test::set_contract::<ink::env::DefaultEnvironment>(dapp_contract);

            // register the dapp
            contract.dapp_register(dapp_contract, DappPayee::Dapp);

            // Transfer tokens with the fund call
            let balance_2 = 200;
            ink::env::test::set_value_transferred::<ink::env::DefaultEnvironment>(balance_2);
            contract.dapp_fund(dapp_contract);

            // check the total account balance is correct
            let dapp = contract.dapps.get(dapp_contract).unwrap();
            assert_eq!(dapp.balance, balance_1 + balance_2);
        }

        /// Test dapp cancel
        #[ink::test]
        fn test_dapp_cancel() {
            let operator_accounts = get_operator_accounts();
            let mut contract = Prosopo::default(
                operator_accounts,
                STAKE_DEFAULT,
                STAKE_DEFAULT,
                10,
                1000000,
                0,
                1000,
            );
            let caller = AccountId::from([0x2; 32]);
            let contract_account = AccountId::from([0x3; 32]);
            let callers_initial_balance =
                ink::env::test::get_account_balance::<ink::env::DefaultEnvironment>(caller)
                    .unwrap();

            // Mark the the dapp account as being a contract on-chain
            ink::env::test::set_contract::<ink::env::DefaultEnvironment>(contract_account);

            // Make sure the dapp account is a contract
            let result =
                ink::env::test::is_contract::<ink::env::DefaultEnvironment>(contract_account);
            assert!(result);

            // Call from the dapp account
            ink::env::test::set_caller::<ink::env::DefaultEnvironment>(caller);

            // Transfer tokens with the register call
            let balance = 200;
            ink::env::test::set_value_transferred::<ink::env::DefaultEnvironment>(balance);

            // register the dapp
            contract.dapp_register(contract_account, DappPayee::Dapp);

            // Transfer tokens with the fund call
            contract.dapp_cancel(contract_account).ok();

            // check the funds are returned and the dapp's status is Deactivated
            let dapp = contract.dapps.get(contract_account).unwrap();
            assert_eq!(dapp.status, GovernanceStatus::Deactivated);

            // Make sure the funds are returned to the caller
            assert_eq!(dapp.balance, 0);
            let callers_balance =
                ink::env::test::get_account_balance::<ink::env::DefaultEnvironment>(caller)
                    .unwrap();
            assert_eq!(callers_initial_balance + balance, callers_balance);
        }

<<<<<<< HEAD
        /// Test dapp user commit
        /// A dapp user can only commit a solution to the chain when there is at least one captcha
        /// provider and one dapp available.
        #[ink::test]
        fn test_dapp_user_commit() {
            let operator_accounts = get_operator_accounts();

            // initialise the contract
            let mut contract = Prosopo::default(
                operator_accounts,
                STAKE_DEFAULT,
                STAKE_DEFAULT,
                10,
                1000000,
                0,
                1000,
            );

            // Register the provider
            let provider_account = AccountId::from([0x2; 32]);

            let service_origin: Vec<u8> = vec![1, 2, 3];
            let fee: u32 = 100;
            ink::env::test::set_caller::<ink::env::DefaultEnvironment>(provider_account);
            contract
                .provider_register(service_origin.clone(), fee, Payee::Dapp)
                .ok();

            // Call from the provider account to add data and stake tokens
            let balance = 2000000000000;
            ink::env::test::set_caller::<ink::env::DefaultEnvironment>(provider_account);
            let root1 = str_to_hash("merkle tree1".to_string());
            let root2 = str_to_hash("merkle tree2".to_string());
            ink::env::test::set_value_transferred::<ink::env::DefaultEnvironment>(balance);
            contract.provider_update(service_origin, fee, Payee::Provider);
            // can only add data set after staking
            contract.provider_add_dataset(root1, root2).ok();

            // Register the dapp
            let dapp_user_account = AccountId::from([0x3; 32]);
            let dapp_contract_account = AccountId::from([0x4; 32]);
            // Mark the the dapp account as being a contract on-chain
            ink::env::test::set_contract::<ink::env::DefaultEnvironment>(dapp_contract_account);

            // Call from the dapp contract account
            ink::env::test::set_caller::<ink::env::DefaultEnvironment>(dapp_contract_account);
            // Give the dap a balance
            let balance = 2000000000000;
            ink::env::test::set_value_transferred::<ink::env::DefaultEnvironment>(balance);
            contract.dapp_register(dapp_contract_account, DappPayee::Dapp);

            // Call from the dapp user account
            ink::env::test::set_caller::<ink::env::DefaultEnvironment>(dapp_user_account);
            //Dapp User commit
            let user_root = str_to_hash("user merkle tree root".to_string());
            contract
                .dapp_user_commit(
                    dapp_contract_account,
                    root1,
                    user_root,
                    provider_account,
                    dapp_user_account,
                    None,
                )
                .ok();

            // check that the data is in the captcha_solution_commitments hashmap
            assert!(contract
                .captcha_solution_commitments
                .get(user_root)
                .is_some());
        }

=======
>>>>>>> 4b6568ec
        /// Test provider approve
        #[ink::test]
        fn test_provider_approve() {
            let operator_accounts = get_operator_accounts();

            // initialise the contract
            let mut contract = Prosopo::default(
                operator_accounts,
                STAKE_DEFAULT,
                STAKE_DEFAULT,
                10,
                1000000,
                0,
                1000,
            );

            // Register the provider
            let (provider_account, service_origin, fee) = generate_provider_data(0x2, "4242", 0);
            ink::env::test::set_caller::<ink::env::DefaultEnvironment>(provider_account);
            contract
                .provider_register(service_origin.clone(), fee, Payee::Dapp)
                .unwrap();

            // Call from the provider account to add data and stake tokens
            let balance = 2000000000000;
            ink::env::test::set_caller::<ink::env::DefaultEnvironment>(provider_account);
            let root1 = str_to_hash("merkle tree1".to_string());
            let root2 = str_to_hash("merkle tree2".to_string());
            ink::env::test::set_value_transferred::<ink::env::DefaultEnvironment>(balance);
            contract.provider_update(service_origin, fee, Payee::Provider);

            let provider = contract.providers.get(provider_account).unwrap();
            // can only add data set after staking
            contract.provider_add_dataset(root1, root2).ok();

            // Register the dapp
            let dapp_caller_account = AccountId::from([0x3; 32]);
            let dapp_contract_account = AccountId::from([0x4; 32]);
            // Mark the the dapp account as being a contract on-chain
            ink::env::test::set_contract::<ink::env::DefaultEnvironment>(dapp_contract_account);

            // Call from the dapp account
            ink::env::test::set_caller::<ink::env::DefaultEnvironment>(dapp_caller_account);
            // Give the dap a balance
            let balance = 2000000000000;
            ink::env::test::set_value_transferred::<ink::env::DefaultEnvironment>(balance);
            contract.dapp_register(dapp_contract_account, DappPayee::Dapp);

            //Dapp User commit
            let dapp_user_account = AccountId::from([0x5; 32]);
            let user_root = str_to_hash("user merkle tree root".to_string());
<<<<<<< HEAD
            contract
                .dapp_user_commit(
                    dapp_contract_account,
                    root1,
                    user_root,
                    provider_account,
                    dapp_user_account,
                    None,
                )
                .ok();
=======
>>>>>>> 4b6568ec

            // Call from the provider account to mark the solution as approved
            ink::env::test::set_caller::<ink::env::DefaultEnvironment>(provider_account);
            let solution_id = user_root;
            contract.provider_commit(
                solution_id,
                CaptchaSolutionCommitment {
                    contract: dapp_contract_account,
                    dataset_id: user_root,
                    status: CaptchaStatus::Approved,
                    provider: provider_account,
                    account: dapp_user_account,
                    completed_at: 0,
                },
            );
            let commitment = contract
                .captcha_solution_commitments
                .get(solution_id)
                .unwrap();
            assert_eq!(commitment.status, CaptchaStatus::Approved);
            let new_dapp_balance = contract.get_dapp_balance(dapp_contract_account).unwrap();
            let new_provider_balance = contract.get_provider_balance(provider_account).unwrap();
            assert_eq!(balance - Balance::from(fee), new_dapp_balance);
            assert_eq!(balance + Balance::from(fee), new_provider_balance);

            // Now make sure that the provider cannot later set the solution to disapproved and make
            // sure that the dapp balance is unchanged

            contract.provider_commit(
                solution_id,
                CaptchaSolutionCommitment {
                    contract: dapp_contract_account,
                    dataset_id: user_root,
                    status: CaptchaStatus::Disapproved,
                    provider: provider_account,
                    account: dapp_user_account,
                    completed_at: 0,
                },
            );
            let commitment = contract
                .captcha_solution_commitments
                .get(solution_id)
                .unwrap();
            assert_eq!(commitment.status, CaptchaStatus::Approved);
            assert_eq!(
                balance - Balance::from(fee),
                contract.get_dapp_balance(dapp_contract_account).unwrap()
            );
            assert_eq!(
                balance + Balance::from(fee),
                contract.get_provider_balance(provider_account).unwrap()
            );
        }

        /// Test provider cannot approve invalid solution id
        #[ink::test]
        fn test_provider_approve_invalid_id() {
            let operator_accounts = get_operator_accounts();

            // initialise the contract
            let mut contract = Prosopo::default(
                operator_accounts,
                STAKE_DEFAULT,
                STAKE_DEFAULT,
                10,
                1000000,
                0,
                1000,
            );

            // Register the provider
            let (provider_account, service_origin, fee) = generate_provider_data(0x2, "4242", 0);
            ink::env::test::set_caller::<ink::env::DefaultEnvironment>(provider_account);
            contract
                .provider_register(service_origin.clone(), fee, Payee::Dapp)
                .unwrap();

            // Call from the provider account to add data and stake tokens
            let balance = 2000000000000;
            ink::env::test::set_caller::<ink::env::DefaultEnvironment>(provider_account);
            let root1 = str_to_hash("merkle tree1".to_string());
            let root2 = str_to_hash("merkle tree2".to_string());
            ink::env::test::set_value_transferred::<ink::env::DefaultEnvironment>(balance);
            contract.provider_update(service_origin, fee, Payee::Provider);
            // can only add data set after staking
            contract.provider_add_dataset(root1, root2).ok();

            // Register the dapp
            let dapp_caller_account = AccountId::from([0x3; 32]);
            let dapp_contract_account = AccountId::from([0x4; 32]);
            // Mark the the dapp account as being a contract on-chain
            ink::env::test::set_contract::<ink::env::DefaultEnvironment>(dapp_contract_account);

            // Call from the dapp account
            ink::env::test::set_caller::<ink::env::DefaultEnvironment>(dapp_caller_account);
            // Give the dap a balance
            let balance = 2000000000000;
            ink::env::test::set_value_transferred::<ink::env::DefaultEnvironment>(balance);
            contract.dapp_register(dapp_contract_account, DappPayee::Dapp);

            //Dapp User commit
            let dapp_user_account = AccountId::from([0x5; 32]);
            let user_root = str_to_hash("user merkle tree root".to_string());
<<<<<<< HEAD
            contract
                .dapp_user_commit(
                    dapp_contract_account,
                    root1,
                    user_root,
                    provider_account,
                    dapp_user_account,
                    None,
                )
                .ok();
=======
>>>>>>> 4b6568ec

            // Call from the provider account to mark the wrong solution as approved
            ink::env::test::set_caller::<ink::env::DefaultEnvironment>(provider_account);
            let solution_id = str_to_hash("id that does not exist".to_string());

            let result = contract.provider_commit(
                solution_id,
                CaptchaSolutionCommitment {
                    contract: dapp_contract_account,
                    dataset_id: user_root,
                    status: CaptchaStatus::Approved,
                    provider: provider_account,
                    account: dapp_user_account,
                    completed_at: 0,
                },
            );
        }

        /// Test provider disapprove
        #[ink::test]
        fn test_provider_disapprove() {
            let operator_accounts = get_operator_accounts();

            // initialise the contract
            let mut contract = Prosopo::default(
                operator_accounts,
                STAKE_DEFAULT,
                STAKE_DEFAULT,
                10,
                1000000,
                0,
                1000,
            );

            // Register the provider
            let (provider_account, service_origin, fee) = generate_provider_data(0x2, "4242", 0);
            ink::env::test::set_caller::<ink::env::DefaultEnvironment>(provider_account);
            contract
                .provider_register(service_origin.clone(), fee, Payee::Dapp)
                .unwrap();

            // Call from the provider account to add data and stake tokens
            let balance = 2000000000000;
            ink::env::test::set_caller::<ink::env::DefaultEnvironment>(provider_account);
            let root1 = str_to_hash("merkle tree1".to_string());
            let root2 = str_to_hash("merkle tree2".to_string());
            ink::env::test::set_value_transferred::<ink::env::DefaultEnvironment>(balance);
            contract.provider_update(service_origin, fee, Payee::Provider);
            // can only add data set after staking
            contract.provider_add_dataset(root1, root2).ok();

            // Register the dapp
            let dapp_caller_account = AccountId::from([0x3; 32]);
            let dapp_contract_account = AccountId::from([0x4; 32]);
            // Mark the the dapp account as being a contract on-chain
            ink::env::test::set_contract::<ink::env::DefaultEnvironment>(dapp_contract_account);

            // Call from the dapp account
            ink::env::test::set_caller::<ink::env::DefaultEnvironment>(dapp_caller_account);
            // Give the dap a balance
            let balance = 2000000000000;
            ink::env::test::set_value_transferred::<ink::env::DefaultEnvironment>(balance);
            contract.dapp_register(dapp_contract_account, DappPayee::Dapp);

            //Dapp User commit
            let dapp_user_account = AccountId::from([0x5; 32]);
            let user_root = str_to_hash("user merkle tree root".to_string());
<<<<<<< HEAD
            contract
                .dapp_user_commit(
                    dapp_contract_account,
                    root1,
                    user_root,
                    provider_account,
                    dapp_user_account,
                    None,
                )
                .ok();
=======
>>>>>>> 4b6568ec

            // Call from the provider account to mark the solution as disapproved
            ink::env::test::set_caller::<ink::env::DefaultEnvironment>(provider_account);
            let solution_id = user_root;
            contract.provider_commit(
                solution_id,
                CaptchaSolutionCommitment {
                    contract: dapp_contract_account,
                    dataset_id: user_root,
                    status: CaptchaStatus::Disapproved,
                    provider: provider_account,
                    account: dapp_user_account,
                    completed_at: 0,
                },
            );
            let commitment = contract
                .captcha_solution_commitments
                .get(solution_id)
                .unwrap();
            assert_eq!(commitment.status, CaptchaStatus::Disapproved);
            let new_dapp_balance = contract.get_dapp_balance(dapp_contract_account).unwrap();
            let new_provider_balance = contract.get_provider_balance(provider_account).unwrap();
            assert_eq!(balance - Balance::from(fee), new_dapp_balance);
            assert_eq!(balance + Balance::from(fee), new_provider_balance);

            // Now make sure that the provider cannot later set the solution to approved
            contract.provider_commit(
                solution_id,
                CaptchaSolutionCommitment {
                    contract: dapp_contract_account,
                    dataset_id: user_root,
                    status: CaptchaStatus::Approved,
                    provider: provider_account,
                    account: dapp_user_account,
                    completed_at: 0,
                },
            );
            let commitment = contract
                .captcha_solution_commitments
                .get(solution_id)
                .unwrap();
            assert_eq!(commitment.status, CaptchaStatus::Disapproved);
            assert_eq!(
                balance - Balance::from(fee),
                contract.get_dapp_balance(dapp_contract_account).unwrap()
            );
            assert_eq!(
                balance + Balance::from(fee),
                contract.get_provider_balance(provider_account).unwrap()
            );
        }

        /// Test dapp user is human
        #[ink::test]
        fn test_dapp_operator_is_human_user() {
            let operator_accounts = get_operator_accounts();

            // initialise the contract
            let mut contract = Prosopo::default(
                operator_accounts,
                STAKE_DEFAULT,
                STAKE_DEFAULT,
                10,
                1000000,
                0,
                1000,
            );

            // Register the provider
            let (provider_account, service_origin, fee) = generate_provider_data(0x2, "4242", 0);
            ink::env::test::set_caller::<ink::env::DefaultEnvironment>(provider_account);
            contract
                .provider_register(service_origin.clone(), fee, Payee::Dapp)
                .unwrap();

            // Call from the provider account to add data and stake tokens
            let balance = 2000000000000;
            ink::env::test::set_caller::<ink::env::DefaultEnvironment>(provider_account);
            let root1 = str_to_hash("merkle tree1".to_string());
            let root2 = str_to_hash("merkle tree2".to_string());
            ink::env::test::set_value_transferred::<ink::env::DefaultEnvironment>(balance);
            contract.provider_update(service_origin, fee, Payee::Provider);
            // can only add data set after staking
            contract.provider_add_dataset(root1, root2);

            // Register the dapp
            let dapp_caller_account = AccountId::from([0x3; 32]);
            let dapp_contract_account = AccountId::from([0x4; 32]);
            // Mark the the dapp account as being a contract on-chain
            ink::env::test::set_contract::<ink::env::DefaultEnvironment>(dapp_contract_account);

            // Call from the dapp account
            ink::env::test::set_caller::<ink::env::DefaultEnvironment>(dapp_caller_account);
            // Give the dap a balance
            let balance = 2000000000000;
            ink::env::test::set_value_transferred::<ink::env::DefaultEnvironment>(balance);
            contract.dapp_register(dapp_contract_account, DappPayee::Dapp);

            //Dapp User commit
            let dapp_user_account = AccountId::from([0x5; 32]);
            // Call from the Dapp User Account
            ink::env::test::set_caller::<ink::env::DefaultEnvironment>(dapp_user_account);
            let user_root = str_to_hash("user merkle tree root".to_string());
<<<<<<< HEAD
            contract
                .dapp_user_commit(
                    dapp_contract_account,
                    root1,
                    user_root,
                    provider_account,
                    dapp_user_account,
                    None,
                )
                .ok();
=======
>>>>>>> 4b6568ec

            // Call from the provider account to mark the solution as disapproved
            ink::env::test::set_caller::<ink::env::DefaultEnvironment>(provider_account);
            let solution_id = user_root;
            contract.provider_commit(
                solution_id,
                CaptchaSolutionCommitment {
                    contract: dapp_contract_account,
                    dataset_id: user_root,
                    status: CaptchaStatus::Disapproved,
                    provider: provider_account,
                    account: dapp_user_account,
                    completed_at: 0,
                },
            );
            let commitment = contract
                .captcha_solution_commitments
                .get(solution_id)
                .unwrap();
            assert_eq!(commitment.status, CaptchaStatus::Disapproved);

            // Now make sure that the dapp user does not pass the human test
            let result = contract.dapp_operator_is_human_user(dapp_user_account, 80);
            assert!(!result.unwrap());
        }

        /// Test non-existent dapp account has zero balance
        #[ink::test]
        fn test_non_existent_dapp_account_has_zero_balance() {
            let operator_accounts = get_operator_accounts();
            let dapp_account = AccountId::from([0x2; 32]);
            // initialise the contract
            let mut contract = Prosopo::default(
                operator_accounts,
                STAKE_DEFAULT,
                STAKE_DEFAULT,
                10,
                1000000,
                0,
                1000,
            );
            contract.get_dapp_balance(dapp_account).unwrap_err();
        }

        /// Test non-existent provider account has zero balance
        #[ink::test]
        fn test_non_existent_provider_account_has_zero_balance() {
            let operator_accounts = get_operator_accounts();
            let provider_account = AccountId::from([0x2; 32]);
            // initialise the contract
            let mut contract = Prosopo::default(
                operator_accounts.clone(),
                STAKE_DEFAULT,
                STAKE_DEFAULT,
                10,
                1000000,
                0,
                1000,
            );
            contract.get_provider_balance(provider_account).unwrap_err();
            let mut contract = Prosopo::default(
                operator_accounts,
                STAKE_DEFAULT,
                STAKE_DEFAULT,
                10,
                1000000,
                0,
                1000,
            );
            contract.get_provider_balance(provider_account).unwrap_err();
        }

        // // Test get random provider
        #[ink::test]
        fn test_get_random_active_provider() {
            let operator_accounts = get_operator_accounts();
            let mut contract = Prosopo::default(
                operator_accounts,
                STAKE_DEFAULT,
                STAKE_DEFAULT,
                10,
                1000000,
                0,
                1000,
            );
            let provider_account = AccountId::from([0x2; 32]);
            let service_origin: Vec<u8> = vec![1, 2, 3];
            let fee: u32 = 100;
            ink::env::test::set_caller::<ink::env::DefaultEnvironment>(provider_account);
            contract.provider_register(service_origin.clone(), fee, Payee::Dapp);
            ink::env::test::set_caller::<ink::env::DefaultEnvironment>(provider_account);
            let balance = 20000000000000;
            ink::env::test::set_value_transferred::<ink::env::DefaultEnvironment>(balance);
            contract.provider_update(service_origin, fee, Payee::Dapp);
            let root1 = str_to_hash("merkle tree1".to_string());
            let root2 = str_to_hash("merkle tree2".to_string());
            contract.provider_add_dataset(root1, root2);
            let registered_provider_account = contract.providers.get(provider_account);
            // Register the dapp
            let dapp_caller_account = AccountId::from([0x3; 32]);
            let dapp_contract_account = AccountId::from([0x4; 32]);
            // Mark the the dapp account as being a contract on-chain
            ink::env::test::set_contract::<ink::env::DefaultEnvironment>(dapp_contract_account);

            // Call from the dapp account
            ink::env::test::set_caller::<ink::env::DefaultEnvironment>(dapp_caller_account);
            // Give the dap a balance
            let balance = 2000000000000;
            ink::env::test::set_value_transferred::<ink::env::DefaultEnvironment>(balance);
            contract.dapp_register(dapp_contract_account, DappPayee::Dapp);
            let selected_provider =
                contract.get_random_active_provider(provider_account, dapp_contract_account);
            assert!(selected_provider.unwrap().provider == registered_provider_account.unwrap());
        }

        // // Test get random provider
        #[ink::test]
        fn test_get_random_active_provider_dapp_any() {
            let operator_accounts = get_operator_accounts();
            let mut contract = Prosopo::default(
                operator_accounts,
                STAKE_DEFAULT,
                STAKE_DEFAULT,
                10,
                1000000,
                0,
                1000,
            );
            let provider_account = AccountId::from([0x2; 32]);
            let dapp_user_account = AccountId::from([0x30; 32]);
            let service_origin: Vec<u8> = vec![1, 2, 3];
            let fee: u32 = 100;
            ink::env::test::set_caller::<ink::env::DefaultEnvironment>(provider_account);
            contract.provider_register(service_origin.clone(), fee, Payee::Provider);
            ink::env::test::set_caller::<ink::env::DefaultEnvironment>(provider_account);
            let balance = 20000000000000;
            ink::env::test::set_value_transferred::<ink::env::DefaultEnvironment>(balance);
            contract.provider_update(service_origin.clone(), fee, Payee::Provider);
            let root1 = str_to_hash("merkle tree1".to_string());
            let root2 = str_to_hash("merkle tree2".to_string());
            contract.provider_add_dataset(root1, root2);

            // Register the dapp
            let dapp_caller_account = AccountId::from([0x3; 32]);
            let dapp_contract_account = AccountId::from([0x4; 32]);
            // Mark the the dapp account as being a contract on-chain
            ink::env::test::set_contract::<ink::env::DefaultEnvironment>(dapp_contract_account);

            // Call from the dapp account
            ink::env::test::set_caller::<ink::env::DefaultEnvironment>(dapp_caller_account);
            // Give the dapp a balance
            let balance = 2000000000000;
            ink::env::test::set_value_transferred::<ink::env::DefaultEnvironment>(balance);
            contract.dapp_register(dapp_contract_account, DappPayee::Any);

            // Call from the dapp_user_account
            ink::env::test::set_caller::<ink::env::DefaultEnvironment>(dapp_user_account);

            // Call as dapp user and get a random provider
            let selected_provider =
                contract.get_random_active_provider(dapp_user_account, dapp_contract_account);
            assert_eq!(selected_provider.unwrap().provider_id, provider_account);

            // Switch the provider payee to Dapp
            ink::env::test::set_caller::<ink::env::DefaultEnvironment>(provider_account);
            contract.provider_update(service_origin, fee, Payee::Dapp);

            // Call from the dapp_user_account
            ink::env::test::set_caller::<ink::env::DefaultEnvironment>(dapp_user_account);

            // Call as dapp user and get a random provider. Ensure that the provider is still
            // selected despite the payee change
            let selected_provider =
                contract.get_random_active_provider(dapp_user_account, dapp_contract_account);
            assert_eq!(selected_provider.unwrap().provider_id, provider_account);
        }

        /// Test provider can supply a dapp user commit for themselves and approve or disapprove it
        #[ink::test]
        fn test_provider_commit_and_approve_and_disapprove() {
            let operator_accounts = get_operator_accounts();

            // initialise the contract
            let mut contract = Prosopo::default(
                operator_accounts,
                STAKE_DEFAULT,
                STAKE_DEFAULT,
                10,
                1000000,
                0,
                1000,
            );

            // Register the provider
            let (provider_account, service_origin, fee) = generate_provider_data(0x2, "4242", 0);
            ink::env::test::set_caller::<ink::env::DefaultEnvironment>(provider_account);
            contract
                .provider_register(service_origin.clone(), fee, Payee::Dapp)
                .unwrap();

            // Call from the provider account to add data and stake tokens
            let balance = 2000000000000;
            ink::env::test::set_caller::<ink::env::DefaultEnvironment>(provider_account);
            let root1 = str_to_hash("merkle tree1".to_string());
            let root2 = str_to_hash("merkle tree2".to_string());
            ink::env::test::set_value_transferred::<ink::env::DefaultEnvironment>(balance);
            contract.provider_update(service_origin, fee, Payee::Provider);
            // can only add data set after staking
            contract.provider_add_dataset(root1, root2).ok();

            // Register the dapp
            let dapp_caller_account = AccountId::from([0x3; 32]);
            let dapp_contract_account = AccountId::from([0x4; 32]);
            // Mark the the dapp account as being a contract on-chain
            ink::env::test::set_contract::<ink::env::DefaultEnvironment>(dapp_contract_account);

            // Call from the dapp account
            ink::env::test::set_caller::<ink::env::DefaultEnvironment>(dapp_caller_account);
            // Give the dap a balance
            let balance = 2000000000000;
            ink::env::test::set_value_transferred::<ink::env::DefaultEnvironment>(balance);
            contract.dapp_register(dapp_contract_account, DappPayee::Dapp);

            // Call from the provider account
            ink::env::test::set_caller::<ink::env::DefaultEnvironment>(provider_account);

            //Dapp User commit and approve
            let dapp_user_account = AccountId::from([0x5; 32]);
            let user_root1 = str_to_hash("user merkle tree root to approve".to_string());
<<<<<<< HEAD
            contract
                .dapp_user_commit(
                    dapp_contract_account,
                    root1,
                    user_root1,
                    provider_account,
                    dapp_user_account,
                    Some(CaptchaStatus::Approved),
                )
                .ok();
=======
            contract.provider_commit(
                user_root1,
                CaptchaSolutionCommitment {
                    contract: dapp_contract_account,
                    dataset_id: root1,
                    status: CaptchaStatus::Approved,
                    provider: provider_account,
                    account: dapp_user_account,
                    completed_at: 0,
                },
            );
>>>>>>> 4b6568ec

            // Get the commitment and make sure it is approved
            let commitment = contract
                .get_captcha_solution_commitment(user_root1)
                .unwrap();
            assert_eq!(commitment.status, CaptchaStatus::Approved);

            //Dapp User commit and disapprove
            let dapp_user_account = AccountId::from([0x5; 32]);
            let user_root2 = str_to_hash("user merkle tree root to disapprove".to_string());
<<<<<<< HEAD
            contract
                .dapp_user_commit(
                    dapp_contract_account,
                    root1,
                    user_root2,
                    provider_account,
                    dapp_user_account,
                    Some(CaptchaStatus::Disapproved),
                )
                .ok();
=======
            contract.provider_commit(
                user_root2,
                CaptchaSolutionCommitment {
                    contract: dapp_contract_account,
                    dataset_id: root2,
                    status: CaptchaStatus::Disapproved,
                    provider: provider_account,
                    account: dapp_user_account,
                    completed_at: 0,
                },
            );
>>>>>>> 4b6568ec

            // Get the commitment and make sure it is disapproved
            let commitment = contract
                .get_captcha_solution_commitment(user_root2)
                .unwrap();
            assert_eq!(commitment.status, CaptchaStatus::Disapproved);
        }

        /// Test provider cannot supply a dapp user commit for a different Provider
        #[ink::test]
        fn test_provider_cannot_supply_commit_for_a_different_provider() {
            let operator_accounts = get_operator_accounts();

            // initialise the contract
            let mut contract = Prosopo::default(
                operator_accounts,
                STAKE_DEFAULT,
                STAKE_DEFAULT,
                10,
                1000000,
                0,
                1000,
            );

            // Register the provider
            let (provider_account, service_origin, fee) = generate_provider_data(0x2, "4242", 0);
            ink::env::test::set_caller::<ink::env::DefaultEnvironment>(provider_account);
            contract
                .provider_register(service_origin.clone(), fee, Payee::Dapp)
                .unwrap();

            // Call from the provider account to add data and stake tokens
            let balance = 2000000000000;
            ink::env::test::set_caller::<ink::env::DefaultEnvironment>(provider_account);
            let root1 = str_to_hash("merkle tree1".to_string());
            let root2 = str_to_hash("merkle tree2".to_string());
            ink::env::test::set_value_transferred::<ink::env::DefaultEnvironment>(balance);
            contract.provider_update(service_origin, fee, Payee::Provider);
            // can only add data set after staking
            contract.provider_add_dataset(root1, root2).ok();

            // Register the dapp
            let dapp_user_account = AccountId::from([0x3; 32]);
            let dapp_contract_account = AccountId::from([0x4; 32]);
            // Mark the the dapp account as being a contract on-chain
            ink::env::test::set_contract::<ink::env::DefaultEnvironment>(dapp_contract_account);

            // Call from the dapp_contract_account
            ink::env::test::set_caller::<ink::env::DefaultEnvironment>(dapp_contract_account);
            // Give the dap a balance
            let balance = 2000000000000;
            ink::env::test::set_value_transferred::<ink::env::DefaultEnvironment>(balance);
            contract.dapp_register(dapp_contract_account, DappPayee::Dapp);

            // Register a second provider
            let (provider_account2, service_origin, fee) = generate_provider_data(0x5, "2424", 0);
            ink::env::test::set_caller::<ink::env::DefaultEnvironment>(provider_account2);
            contract
                .provider_register(service_origin.clone(), fee, Payee::Dapp)
                .unwrap();

            // Call from the provider account to add data and stake tokens
            let balance = 2000000000000;
            let root1 = str_to_hash("merkle tree1".to_string());
            let root2 = str_to_hash("merkle tree2".to_string());
            ink::env::test::set_value_transferred::<ink::env::DefaultEnvironment>(balance);
            contract.provider_update(service_origin, fee, Payee::Provider);
            // can only add data set after staking
            contract.provider_add_dataset(root1, root2).ok();

            // Call from dapp_user_commit from provider_account2 to supply a commit for provider_account
            // Should not be authorised
            let dapp_user_account = AccountId::from([0x6; 32]);
            let user_root = str_to_hash("user merkle tree root".to_string());
<<<<<<< HEAD
            let dapp_user_commit_result = contract
                .dapp_user_commit(
                    dapp_contract_account,
                    root1,
                    user_root,
                    provider_account,
                    dapp_user_account,
                    Some(CaptchaStatus::Approved),
                )
                .err();
            assert_eq!(Error::NotAuthorised, dapp_user_commit_result.unwrap());
=======
>>>>>>> 4b6568ec
        }

        /// Test provider cannot supply a dapp user commit for a different Provider. We can't test
        /// this properly as `own_code_hash` is not available in the test environment. This causes
        /// the function to panic for all of the tests after `assert_eq!(Error::InvalidCodeHash, op1result.unwrap_err());`
        #[ink::test]
        #[should_panic(
            expected = "not implemented: off-chain environment does not support `own_code_hash`"
        )]
        fn test_operator_upgrade_code_hash() {
            let operator_accounts = get_operator_accounts();
            let operator1 = operator_accounts[0];
            let operator2 = operator_accounts[1];
            // initialise the contract
            let mut contract = Prosopo::default(
                operator_accounts,
                STAKE_DEFAULT,
                STAKE_DEFAULT,
                10,
                1000000,
                0,
                1000,
            );
            ink::env::test::set_caller::<ink::env::DefaultEnvironment>(operator1);
            let op1result = contract.operator_set_code([0x01; 32]); // this is the operators AccountId, not a valid contract
            assert_eq!(Error::InvalidCodeHash, op1result.unwrap_err());
            let op1result = contract.operator_set_code([0x20; 32]);
            assert!(!op1result.unwrap());
            ink::env::test::set_caller::<ink::env::DefaultEnvironment>(operator2);
            let op2result = contract.operator_set_code([0x30; 32]);
            assert!(!op2result.unwrap());
            let op2result = contract.operator_set_code([0x20; 32]);
            // following panics due to set code hash not being available to off-chain environment
            op2result.unwrap();
        }

        /// Get some operator accounts as a vector
        fn get_operator_accounts() -> Vec<AccountId> {
            let operator_account1 = AccountId::from([0x1; 32]);
            let operator_account2 = AccountId::from([0x10; 32]);
            let mut operator_accounts = vec![operator_account1, operator_account2];
            operator_accounts
        }

        fn setup_contract() -> (AccountId, AccountId, Vec<AccountId>, Prosopo) {
            let op1 = AccountId::from([0x1; 32]);
            let op2 = AccountId::from([0x2; 32]);
            let ops = vec![op1, op2];
            // initialise the contract
            let contract = Prosopo::default(
                ops.clone(),
                STAKE_DEFAULT,
                STAKE_DEFAULT,
                10,
                1000000,
                0,
                1000,
            );
            (op1, op2, ops, contract)
        }

        /// Test dapp cannot register if existing dapp in place
        #[ink::test]
        fn test_dapp_register_existing() {
            let (op1, op2, ops, mut contract) = setup_contract();
            let dapp_contract = AccountId::from([0x4; 32]);

            // Mark the the dapp account as being a contract on-chain
            ink::env::test::set_contract::<ink::env::DefaultEnvironment>(dapp_contract);

            // the caller should be someone who isn't an operator
            ink::env::test::set_caller::<ink::env::DefaultEnvironment>(AccountId::from([0x3; 32]));

            contract
                .dapp_register(dapp_contract, DappPayee::Dapp)
                .unwrap();
            assert_eq!(
                Error::DappExists,
                contract
                    .dapp_register(dapp_contract, DappPayee::Dapp)
                    .unwrap_err()
            );
        }
    }
}<|MERGE_RESOLUTION|>--- conflicted
+++ resolved
@@ -291,143 +291,6 @@
         max_user_history_age: u64, // the max age of captcha results to store in history for a user
         min_num_active_providers: u16, // the minimum number of active providers required to allow captcha services
         max_provider_fee: Balance,
-<<<<<<< HEAD
-    }
-
-    // Event emitted when a new provider registers
-    #[ink(event)]
-    #[derive(PartialEq, Debug, Eq, Clone, Copy)]
-    #[cfg_attr(feature = "std", derive(scale_info::TypeInfo, StorageLayout))]
-    pub struct ProviderRegister {
-        #[ink(topic)]
-        account: AccountId,
-    }
-
-    // Event emitted when a new provider deregisters
-    #[ink(event)]
-    #[derive(PartialEq, Debug, Eq, Clone, Copy)]
-    #[cfg_attr(feature = "std", derive(scale_info::TypeInfo, StorageLayout))]
-    pub struct ProviderDeregister {
-        #[ink(topic)]
-        account: AccountId,
-    }
-
-    // Event emitted when a new provider is updated
-    #[ink(event)]
-    #[derive(PartialEq, Debug, Eq, Clone, Copy)]
-    #[cfg_attr(feature = "std", derive(scale_info::TypeInfo, StorageLayout))]
-    pub struct ProviderUpdate {
-        #[ink(topic)]
-        account: AccountId,
-    }
-
-    // Event emitted when a provider stakes
-    #[ink(event)]
-    #[derive(PartialEq, Debug, Eq, Clone, Copy)]
-    #[cfg_attr(feature = "std", derive(scale_info::TypeInfo, StorageLayout))]
-    pub struct ProviderStake {
-        #[ink(topic)]
-        account: AccountId,
-        value: Balance,
-    }
-
-    // Event emitted when a provider adds a data set
-    #[ink(event)]
-    #[derive(PartialEq, Debug, Eq, Clone, Copy)]
-    #[cfg_attr(feature = "std", derive(scale_info::TypeInfo, StorageLayout))]
-    pub struct ProviderAddDataset {
-        #[ink(topic)]
-        account: AccountId,
-        dataset_id: Hash,
-        dataset_id_content: Hash,
-    }
-
-    // Event emitted when a provider unstakes
-    #[ink(event)]
-    #[derive(PartialEq, Debug, Eq, Clone, Copy)]
-    #[cfg_attr(feature = "std", derive(scale_info::TypeInfo, StorageLayout))]
-    pub struct ProviderUnstake {
-        #[ink(topic)]
-        account: AccountId,
-        value: Balance,
-    }
-
-    // Event emitted when a provider approves a solution
-    #[ink(event)]
-    #[derive(PartialEq, Debug, Eq, Clone, Copy)]
-    #[cfg_attr(feature = "std", derive(scale_info::TypeInfo, StorageLayout))]
-    pub struct ProviderApprove {
-        #[ink(topic)]
-        captcha_solution_commitment_id: Hash,
-    }
-
-    // Event emitted when a provider disapproves a solution
-    #[ink(event)]
-    #[derive(PartialEq, Debug, Eq, Clone, Copy)]
-    #[cfg_attr(feature = "std", derive(scale_info::TypeInfo, StorageLayout))]
-    pub struct ProviderDisapprove {
-        #[ink(topic)]
-        captcha_solution_commitment_id: Hash,
-    }
-
-    // Event emitted when a dapp registers
-    #[ink(event)]
-    #[derive(PartialEq, Debug, Eq, Clone, Copy)]
-    #[cfg_attr(feature = "std", derive(scale_info::TypeInfo, StorageLayout))]
-    pub struct DappRegister {
-        #[ink(topic)]
-        contract: AccountId,
-        owner: AccountId,
-        value: Balance,
-        payee: DappPayee,
-        status: GovernanceStatus,
-    }
-
-    // Event emitted when a dapp updates
-    #[ink(event)]
-    #[derive(PartialEq, Debug, Eq, Clone, Copy)]
-    #[cfg_attr(feature = "std", derive(scale_info::TypeInfo, StorageLayout))]
-    pub struct DappUpdate {
-        #[ink(topic)]
-        contract: AccountId,
-        owner: AccountId,
-        value: Balance,
-        payee: DappPayee,
-        status: GovernanceStatus,
-    }
-
-    // Event emitted when a dapp funds
-    #[ink(event)]
-    #[derive(PartialEq, Debug, Eq, Clone, Copy)]
-    #[cfg_attr(feature = "std", derive(scale_info::TypeInfo, StorageLayout))]
-    pub struct DappFund {
-        #[ink(topic)]
-        contract: AccountId,
-        value: Balance,
-    }
-
-    // Event emitted when a dapp cancels
-    #[ink(event)]
-    #[derive(PartialEq, Debug, Eq, Clone, Copy)]
-    #[cfg_attr(feature = "std", derive(scale_info::TypeInfo, StorageLayout))]
-    pub struct DappCancel {
-        #[ink(topic)]
-        contract: AccountId,
-        value: Balance,
-    }
-
-    // Event emitted when a dapp user commits a solution hash
-    #[ink(event)]
-    #[derive(PartialEq, Debug, Eq, Clone, Copy)]
-    #[cfg_attr(feature = "std", derive(scale_info::TypeInfo, StorageLayout))]
-    pub struct DappUserCommit {
-        #[ink(topic)]
-        account: AccountId,
-        merkle_tree_root: Hash,
-        contract: AccountId,
-        dataset_id: Hash,
-=======
->>>>>>> 4b6568ec
     }
 
     /// The Prosopo error types
@@ -506,13 +369,10 @@
         InvalidSignature,
         /// Returned if the public key is invalid during signing
         InvalidPublicKey,
-<<<<<<< HEAD
-=======
         /// Returned if the captcha solution commitment is not pending, i.e. has already been dealt with
         CaptchaSolutionCommitmentNotPending,
         /// Returned if the commitment already exists
         CaptchaSolutionCommitmentAlreadyExists,
->>>>>>> 4b6568ec
     }
 
     impl Prosopo {
@@ -591,7 +451,6 @@
                 PublicKey::from_bytes(&caller_bytes).map_err(|_| Error::InvalidPublicKey)?;
             let res = pub_key.verify_simple(crate::CTX, &payload, &sig);
             Ok(res.is_ok())
-<<<<<<< HEAD
         }
 
         #[ink(message)]
@@ -614,30 +473,6 @@
 
         /// Get contract provider minimum stake default.
         #[ink(message)]
-=======
-        }
-
-        #[ink(message)]
-        pub fn get_caller(&self) -> AccountId {
-            debug!("caller: {:?}", self.env().caller());
-            self.env().caller()
-        }
-
-        /// Print and return an error
-        fn print_err(&self, err: Error, fn_name: &str) -> Error {
-            debug!(
-                "ERROR in {}() at block {} with caller {:?}\n'{:?}'",
-                fn_name,
-                self.env().block_number(),
-                self.env().caller(),
-                err
-            );
-            err
-        }
-
-        /// Get contract provider minimum stake default.
-        #[ink(message)]
->>>>>>> 4b6568ec
         pub fn get_provider_stake_default(&self) -> Balance {
             self.provider_stake_default
         }
@@ -716,12 +551,6 @@
                 },
                 &provider_accounts_map,
             );
-<<<<<<< HEAD
-            self.env().emit_event(ProviderRegister {
-                account: provider_account,
-            });
-=======
->>>>>>> 4b6568ec
             Ok(())
         }
 
@@ -844,12 +673,6 @@
             provider.status = GovernanceStatus::Deactivated;
             self.providers.insert(provider_account, &provider);
 
-<<<<<<< HEAD
-            self.env().emit_event(ProviderDeregister {
-                account: provider_account,
-            });
-=======
->>>>>>> 4b6568ec
             Ok(())
         }
 
@@ -860,7 +683,6 @@
             let caller = self.env().caller();
             if self.providers.get(caller).is_none() {
                 return err!(Error::ProviderDoesNotExist);
-<<<<<<< HEAD
             }
 
             let provider = self.get_provider_details(caller)?;
@@ -870,25 +692,8 @@
                     .transfer(caller, balance)
                     .map_err(|_| Error::ContractTransferFailed)?;
                 self.provider_deregister(caller)?;
-                self.env().emit_event(ProviderUnstake {
-                    account: caller,
-                    value: balance,
-                });
-            }
-
-=======
-            }
-
-            let provider = self.get_provider_details(caller)?;
-            let balance = provider.balance;
-            if balance > 0 {
-                self.env()
-                    .transfer(caller, balance)
-                    .map_err(|_| Error::ContractTransferFailed)?;
-                self.provider_deregister(caller)?;
-            }
-
->>>>>>> 4b6568ec
+            }
+
             Ok(())
         }
 
@@ -945,14 +750,6 @@
 
             self.providers.insert(provider_id, &provider);
 
-<<<<<<< HEAD
-            // emit event
-            self.env().emit_event(ProviderAddDataset {
-                account: provider_id,
-                dataset_id,
-                dataset_id_content,
-            });
-=======
             Ok(())
         }
 
@@ -977,39 +774,10 @@
             if self.dapps.get(contract).is_some() {
                 return err!(Error::DappExists);
             }
->>>>>>> 4b6568ec
 
             Ok(())
         }
 
-<<<<<<< HEAD
-        /// Check the contract is a contract
-        fn check_is_contract(&self, contract: AccountId) -> Result<(), Error> {
-            if !self.env().is_contract(&contract) {
-                return err!(Error::InvalidContract);
-            }
-
-            Ok(())
-        }
-
-        /// Get an existing dapp
-        fn get_dapp(&self, contract: AccountId) -> Result<Dapp, Error> {
-            self.dapps
-                .get(contract)
-                .ok_or_else(err_fn!(Error::DappDoesNotExist))
-        }
-
-        /// Check a dapp is missing / non-existent
-        fn check_dapp_does_not_exist(&self, contract: AccountId) -> Result<(), Error> {
-            if self.dapps.get(contract).is_some() {
-                return err!(Error::DappExists);
-            }
-
-            Ok(())
-        }
-
-=======
->>>>>>> 4b6568ec
         /// Check a dapp is owned by the caller
         fn check_dapp_owner_is_caller(&self, contract: AccountId) -> Result<(), Error> {
             let caller = self.env().caller();
@@ -1088,28 +856,12 @@
             self.check_dapp_does_not_exist(contract)?;
 
             // configure the new dapp
-<<<<<<< HEAD
-            let dapp = self.dapp_configure(
-=======
             let _dapp = self.dapp_configure(
->>>>>>> 4b6568ec
                 contract,
                 payee,
                 self.env().caller(), // the caller is made the owner of the contract
             )?;
 
-<<<<<<< HEAD
-            // emit event
-            self.env().emit_event(DappRegister {
-                contract,
-                owner: dapp.owner,
-                value: dapp.balance,
-                payee,
-                status: dapp.status,
-            });
-
-=======
->>>>>>> 4b6568ec
             Ok(())
         }
 
@@ -1124,20 +876,7 @@
             self.get_dapp(contract)?;
 
             // configure the new dapp
-<<<<<<< HEAD
-            let dapp = self.dapp_configure(contract, payee, owner)?;
-
-            // emit event
-            self.env().emit_event(DappUpdate {
-                contract,
-                owner,
-                value: dapp.balance,
-                payee,
-                status: dapp.status,
-            });
-=======
             let _dapp = self.dapp_configure(contract, payee, owner)?;
->>>>>>> 4b6568ec
 
             Ok(())
         }
@@ -1161,7 +900,6 @@
         #[ink(message)]
         pub fn dapp_cancel(&mut self, contract: AccountId) -> Result<(), Error> {
             let mut dapp = self.get_dapp(contract)?;
-<<<<<<< HEAD
 
             // check current contract for ownership
             self.check_dapp_owner_is_caller(contract)?;
@@ -1177,26 +915,6 @@
             dapp.balance = 0;
             self.dapps.insert(contract, &dapp);
 
-            self.env().emit_event(DappCancel {
-                contract,
-                value: balance,
-            });
-=======
-
-            // check current contract for ownership
-            self.check_dapp_owner_is_caller(contract)?;
-
-            let balance = dapp.balance;
-            if balance > 0 {
-                self.env()
-                    .transfer(dapp.owner, balance)
-                    .map_err(|_| Error::ContractTransferFailed)?;
-            }
-
-            dapp.status = GovernanceStatus::Deactivated;
-            dapp.balance = 0;
-            self.dapps.insert(contract, &dapp);
-
             Ok(())
         }
 
@@ -1204,19 +922,10 @@
             if self.operators.get(operator).is_some() {
                 return err!(Error::AccountIsOperator);
             }
->>>>>>> 4b6568ec
 
             Ok(())
         }
 
-<<<<<<< HEAD
-        fn check_not_operator(&self, operator: AccountId) -> Result<(), Error> {
-            if self.operators.get(operator).is_some() {
-                return err!(Error::AccountIsOperator);
-            }
-
-            Ok(())
-=======
         /// Trim the user history to the max length and age.
         /// Returns the history and expired hashes.
         fn trim_user_history(&self, mut history: Vec<Hash>) -> (Vec<Hash>, Vec<Hash>) {
@@ -1247,173 +956,6 @@
                 expired.push(hash);
             }
             (history, expired)
->>>>>>> 4b6568ec
-        }
-
-        /// Record a captcha result against a user, clearing out old captcha results as necessary.
-        /// A minimum of 1 captcha result will remain irrelevant of max history length or age.
-        fn record_commitment(
-            &mut self,
-<<<<<<< HEAD
-            contract: AccountId,
-            dataset_id: Hash,
-            user_merkle_tree_root: Hash,
-            provider: AccountId,
-            dapp_user: AccountId,
-            status_option: Option<CaptchaStatus>,
-        ) -> Result<(), Error> {
-            let caller = self.env().caller();
-
-            // Guard against dapp submitting a commit on behalf of a user
-            if self.dapps.get(caller).is_some() {
-                return err!(Error::NotAuthorised);
-            }
-
-            // Guard against incorrect data being submitted
-            self.get_captcha_data(dataset_id)?;
-
-            // Guard against solution commitment being submitted more than once
-            if self
-                .captcha_solution_commitments
-                .get(user_merkle_tree_root)
-                .is_some()
-            {
-                return err!(Error::CaptchaSolutionCommitmentExists);
-            }
-
-            // Guard against inactive dapps and providers
-            self.validate_dapp(contract)?;
-            self.validate_provider_active(provider)?;
-
-            // Create and insert the commitment
-            let commitment = CaptchaSolutionCommitment {
-                account: dapp_user,
-                dataset_id,
-                status: CaptchaStatus::Pending,
-                contract,
-                provider,
-                completed_at: self.env().block_timestamp(),
-=======
-            account: AccountId,
-            hash: Hash,
-            result: CaptchaSolutionCommitment,
-        ) {
-            let mut user = self
-                .dapp_users
-                .get(account)
-                .unwrap_or_else(|| self.create_new_dapp_user(account));
-            // add the new commitment
-            self.captcha_solution_commitments.insert(hash, &result);
-            user.history.insert(0, hash);
-
-            // trim the user history by len and age, removing any expired commitments
-            let (history, expired) = self.trim_user_history(user.history);
-            // update the user history to the in age / length window set of commitment hashes
-            user.history = history;
-            // remove the expired commitments
-            for hash in expired.iter() {
-                self.captcha_solution_commitments.remove(hash);
-            }
-
-            self.dapp_users.insert(account, &user);
-        }
-
-        fn get_user_history_summary(
-            &self,
-            account: AccountId,
-        ) -> Result<UserHistorySummary, Error> {
-            let user = self.get_dapp_user(account)?;
-            let (history, _expired) = self.trim_user_history(user.history);
-
-            let mut summary = UserHistorySummary {
-                correct: 0,
-                incorrect: 0,
-                score: 0,
->>>>>>> 4b6568ec
-            };
-            for hash in history.iter() {
-                let result = self.captcha_solution_commitments.get(hash).unwrap();
-                if result.status == CaptchaStatus::Approved {
-                    summary.correct += 1;
-                } else if result.status == CaptchaStatus::Disapproved {
-                    summary.incorrect += 1;
-                } else {
-                    return Err(Error::InvalidCaptchaStatus);
-                }
-            }
-
-<<<<<<< HEAD
-            self.record_commitment(dapp_user, user_merkle_tree_root, commitment);
-
-            // Insert the commitment and mark as approved or disapproved if a Provider is the caller
-            let provider_details = self.get_provider_details(caller);
-            if provider_details.ok().is_some() {
-                // Provider is not the caller
-                if caller != provider {
-                    // Provider cannot submit dapp user commits on behalf of another provider
-                    ink::env::debug_println!("{}", "NotAuthorised");
-                    return err!(Error::NotAuthorised);
-                }
-
-                // call provider_approve or provider_disapprove depending on whether the status is Approved or Disapproved
-                match status_option.unwrap_or(CaptchaStatus::Pending) {
-                    CaptchaStatus::Approved => self.provider_approve(user_merkle_tree_root, 0)?,
-                    CaptchaStatus::Disapproved => {
-                        self.provider_disapprove(user_merkle_tree_root)?
-                    }
-                    _ => {return err!(Error::InvalidCaptchaStatus);}
-                }
-            }
-
-            self.env().emit_event(DappUserCommit {
-                account: caller,
-                merkle_tree_root: user_merkle_tree_root,
-                contract,
-                dataset_id,
-            });
-            Ok(())
-=======
-            if summary.correct + summary.incorrect == 0 {
-                summary.score = 0;
-            } else {
-                summary.score =
-                    ((summary.correct * 100) / (summary.correct + summary.incorrect)) as u8;
-            }
-
-            Ok(summary)
->>>>>>> 4b6568ec
-        }
-
-        /// Trim the user history to the max length and age.
-        /// Returns the history and expired hashes.
-        fn trim_user_history(&self, mut history: Vec<Hash>) -> (Vec<Hash>, Vec<Hash>) {
-            // note that the age is based on the block timestamp, so calling this method as blocks roll over will result in different outcomes as the age threshold will change but the history will not (assuming no new results are added)
-            let block_timestamp = self.env().block_timestamp();
-            let max_age = if block_timestamp < self.max_user_history_age {
-                block_timestamp
-            } else {
-                self.max_user_history_age
-            };
-            let age_threshold = block_timestamp - max_age;
-            let mut expired = Vec::new();
-            // trim the history down to max length
-            while history.len() > self.max_user_history_len.into() {
-                let hash = history.pop().unwrap();
-                expired.push(hash);
-            }
-            // trim the history down to max age
-            while !history.is_empty()
-                && self
-                    .captcha_solution_commitments
-                    .get(history.last().unwrap())
-                    .unwrap()
-                    .completed_at
-                    < age_threshold
-            {
-                let hash = history.pop().unwrap();
-                expired.push(hash);
-            }
-            (history, expired)
         }
 
         /// Record a captcha result against a user, clearing out old captcha results as necessary.
@@ -1504,77 +1046,6 @@
         ) -> Result<(), Error> {
             let caller = self.env().caller();
             self.validate_provider_active(caller)?;
-<<<<<<< HEAD
-
-            let mut commitment = self
-                .captcha_solution_commitments
-                .get(captcha_solution_commitment_id)
-                .ok_or_else(err_fn!(Error::CaptchaSolutionCommitmentDoesNotExist))?;
-            // Guard against incorrect solution id
-            if commitment.provider != caller {
-                return err!(Error::NotAuthorised);
-            }
-            self.validate_dapp(commitment.contract)?;
-
-            // only make changes if commitment is Pending approval or disapproval
-            if commitment.status == CaptchaStatus::Pending {
-                commitment.status = CaptchaStatus::Approved;
-
-                self.record_commitment(
-                    commitment.account,
-                    captcha_solution_commitment_id,
-                    commitment,
-                );
-
-                self.pay_fee(&caller, &commitment.contract)?;
-                self.refund_transaction_fee(commitment, transaction_fee)?;
-                self.env().emit_event(ProviderApprove {
-                    captcha_solution_commitment_id,
-                });
-            } else {
-                return err!(Error::CaptchaSolutionCommitmentAlreadyApproved);
-            }
-
-            Ok(())
-        }
-
-        /// Disapprove a solution commitment and increment incorrect captchas
-        #[ink(message)]
-        pub fn provider_disapprove(
-            &mut self,
-            captcha_solution_commitment_id: Hash,
-        ) -> Result<(), Error> {
-            let caller = self.env().caller();
-            self.validate_provider_active(caller)?;
-
-            let mut commitment = self
-                .captcha_solution_commitments
-                .get(captcha_solution_commitment_id)
-                .ok_or_else(err_fn!(Error::CaptchaSolutionCommitmentDoesNotExist))?;
-            // Guard against incorrect solution id
-            if commitment.provider != caller {
-                return err!(Error::NotAuthorised);
-            }
-            self.validate_dapp(commitment.contract)?;
-
-            // only make changes if commitment is Pending approval or disapproval
-            if commitment.status == CaptchaStatus::Pending {
-                commitment.status = CaptchaStatus::Disapproved;
-
-                self.record_commitment(
-                    commitment.account,
-                    captcha_solution_commitment_id,
-                    commitment,
-                );
-
-                self.pay_fee(&caller, &commitment.contract)?;
-                self.env().emit_event(ProviderDisapprove {
-                    captcha_solution_commitment_id,
-                });
-            } else {
-                return err!(Error::CaptchaSolutionCommitmentAlreadyDisapproved);
-            }
-=======
             self.validate_dapp(commitment.contract)?;
 
             // check commitment doesn't already exist
@@ -1593,7 +1064,6 @@
             );
 
             self.pay_fee(&caller, &commitment.contract)?;
->>>>>>> 4b6568ec
 
             Ok(())
         }
@@ -1629,51 +1099,6 @@
             Ok(())
         }
 
-<<<<<<< HEAD
-        /// Transfer a refund fee from payer account to user account
-        /// Payee == Provider => Dapp pays solve fee and Dapp pays Dapp User tx fee
-        /// Payee == Dapp => Provider pays solve fee and Provider pays Dapp Use
-        fn refund_transaction_fee(
-            &mut self,
-            commitment: CaptchaSolutionCommitment,
-            amount: Balance,
-        ) -> Result<(), Error> {
-            if self.env().balance() < amount {
-                return err!(Error::ContractInsufficientFunds);
-            }
-
-            if amount > 0 {
-                let mut provider = self
-                    .providers
-                    .get(commitment.provider)
-                    .ok_or_else(err_fn!(Error::ProviderDoesNotExist))?;
-                let mut dapp = self
-                    .dapps
-                    .get(commitment.contract)
-                    .ok_or_else(err_fn!(Error::DappDoesNotExist))?;
-                if provider.payee == Payee::Provider {
-                    if dapp.balance < amount {
-                        return err!(Error::DappInsufficientFunds);
-                    }
-                    dapp.balance -= amount;
-                    self.dapps.insert(commitment.contract, &dapp);
-                } else {
-                    if provider.balance < amount {
-                        return err!(Error::ProviderInsufficientFunds);
-                    }
-                    provider.balance -= amount;
-                    self.providers.insert(commitment.provider, &provider);
-                }
-                self.env()
-                    .transfer(commitment.account, amount)
-                    .map_err(|_| Error::ContractTransferFailed)?;
-            }
-
-            Ok(())
-        }
-
-=======
->>>>>>> 4b6568ec
         /// Checks if the user is a human (true) as they have a solution rate higher than a % threshold or a bot (false)
         /// Threshold is decided by the calling user
         #[ink(message)]
@@ -1748,11 +1173,7 @@
             }
             // Make sure the Dapp can pay the transaction fees of the user and potentially the
             // provider, if their fee > 0
-<<<<<<< HEAD
-            if dapp.balance < self.dapp_stake_default {
-=======
             if dapp.balance <= self.dapp_stake_default {
->>>>>>> 4b6568ec
                 return err!(Error::DappInsufficientFunds);
             }
             Ok(dapp)
@@ -1887,7 +1308,6 @@
                         .into_iter()
                         .collect();
                     providers.append(&mut self.list_providers_by_ids(provider_ids)?);
-<<<<<<< HEAD
                 }
             }
             Ok(providers)
@@ -2172,292 +1592,6 @@
                 return err!(Error::InvalidCodeHash);
             }
 
-=======
-                }
-            }
-            Ok(providers)
-        }
-
-        /// Get a random active provider
-        ///
-        /// Returns error if no active provider is found
-        #[ink(message)]
-        pub fn get_random_active_provider(
-            &self,
-            user_account: AccountId,
-            dapp_contract_account: AccountId,
-        ) -> Result<RandomProvider, Error> {
-            let dapp = self.validate_dapp(dapp_contract_account)?;
-            let status = GovernanceStatus::Active;
-            let active_providers;
-            let mut index: u128;
-            if dapp.payee == DappPayee::Any {
-                // Get the active providers for which the payee is dapp
-                let active_providers_initial = self
-                    .provider_accounts
-                    .get(ProviderState {
-                        status,
-                        payee: Payee::Dapp,
-                    })
-                    .unwrap_or_default();
-                let mut max = active_providers_initial.len();
-
-                // Get the active providers for which the payee is provider
-                let active_providers_secondary = self
-                    .provider_accounts
-                    .get(ProviderState {
-                        status,
-                        payee: Payee::Provider,
-                    })
-                    .unwrap_or_default();
-
-                // The max length of the active providers is the sum of the two
-                max += active_providers_secondary.len();
-
-                // If the max is 0, then there are no active providers
-                if max == 0 {
-                    return err!(Error::NoActiveProviders);
-                }
-
-                if max < self.min_num_active_providers.into() {
-                    return err!(Error::NotEnoughActiveProviders);
-                }
-
-                // Get a random number between 0 and max
-                index = self.get_random_number(max as u128, user_account, dapp_contract_account);
-
-                // Work out which BTreeset to get the provider from and modify the index accordingly
-                if index < active_providers_initial.len() as u128 {
-                    active_providers = active_providers_initial;
-                } else {
-                    index -= active_providers_initial.len() as u128;
-                    active_providers = active_providers_secondary;
-                }
-            } else {
-                let payee = Payee::try_from(dapp.payee).map_err(|_| Error::InvalidPayee)?;
-
-                // Get the active providers based on the dapps payee field
-                active_providers = self
-                    .provider_accounts
-                    .get(ProviderState { status, payee })
-                    .unwrap_or_default();
-
-                // If the length is 0, then there are no active providers
-                if active_providers.is_empty() {
-                    return err!(Error::NoActiveProviders);
-                }
-
-                if active_providers.len() < self.min_num_active_providers.into() {
-                    return err!(Error::NotEnoughActiveProviders);
-                }
-
-                // Get a random number between 0 and the length of the active providers
-                index = self.get_random_number(
-                    active_providers.len() as u128,
-                    user_account,
-                    dapp_contract_account,
-                );
-            }
-
-            let provider_id = active_providers.into_iter().nth(index as usize).unwrap();
-            let provider = self
-                .providers
-                .get(provider_id)
-                .ok_or_else(err_fn!(Error::ProviderDoesNotExist))?;
-
-            let captcha_data = self.get_captcha_data(provider.dataset_id)?;
-            let dataset_id_content = captcha_data.dataset_id_content;
-
-            Ok(RandomProvider {
-                provider_id,
-                provider,
-                block_number: self.env().block_number(),
-                dataset_id_content,
-            })
-        }
-
-        /// Get the AccountIds of all Providers ever registered
-        ///
-        /// Returns {Vec<AccountId>}
-        #[ink(message)]
-        pub fn get_all_provider_ids(&self) -> Result<Vec<AccountId>, Error> {
-            let mut provider_ids = Vec::<AccountId>::new();
-            for status in [
-                GovernanceStatus::Active,
-                GovernanceStatus::Suspended,
-                GovernanceStatus::Deactivated,
-            ] {
-                for payee in [Payee::Provider, Payee::Dapp] {
-                    let providers_set = self.provider_accounts.get(ProviderState { status, payee });
-                    if providers_set.is_none() {
-                        continue;
-                    }
-                    provider_ids.append(&mut providers_set.unwrap().into_iter().collect());
-                }
-            }
-            Ok(provider_ids)
-        }
-
-        /// Get a random number from 0 to `len` - 1 inclusive. The user account is added to the seed for additional random entropy.
-        #[ink(message)]
-        pub fn get_random_number(
-            &self,
-            len: u128,
-            user_account: AccountId,
-            dapp_account: AccountId,
-        ) -> u128 {
-            if len == 0 {
-                panic!("Cannot generate a random number for a length of 0 or less");
-            }
-            // build a random seed from user account, block number, block timestamp and (TODO) block hash
-            const BLOCK_NUMBER_SIZE: usize = 4;
-            const BLOCK_TIMESTAMP_SIZE: usize = 8;
-            const ACCOUNT_SIZE: usize = 32;
-            let block_number: u32 = self.env().block_number();
-            let block_timestamp: u64 = self.env().block_timestamp();
-            let user_account_bytes: &[u8; ACCOUNT_SIZE] = user_account.as_ref();
-            let dapp_account_bytes: &[u8; ACCOUNT_SIZE] = dapp_account.as_ref();
-            // pack all the data into a single byte array
-            let block_number_arr: [u8; BLOCK_NUMBER_SIZE] = block_number.to_le_bytes();
-            let block_timestamp_arr: [u8; BLOCK_TIMESTAMP_SIZE] = block_timestamp.to_le_bytes();
-            let tmp1: [u8; BLOCK_TIMESTAMP_SIZE + BLOCK_NUMBER_SIZE] =
-                crate::concat_u8(&block_number_arr, &block_timestamp_arr);
-            let tmp2: [u8; BLOCK_TIMESTAMP_SIZE + BLOCK_NUMBER_SIZE + ACCOUNT_SIZE] =
-                crate::concat_u8(&tmp1, user_account_bytes);
-            let bytes: [u8; BLOCK_TIMESTAMP_SIZE
-                + BLOCK_NUMBER_SIZE
-                + ACCOUNT_SIZE
-                + ACCOUNT_SIZE] = crate::concat_u8(&tmp2, dapp_account_bytes);
-            // hash to ensure small changes (e.g. in the block timestamp) result in large change in the seed
-            let mut hash_output = <Blake2x128 as HashOutput>::Type::default();
-            <Blake2x128 as CryptoHash>::hash(&bytes, &mut hash_output);
-            // the random number can be derived from the hash
-            let next = u128::from_le_bytes(hash_output);
-            // use modulo to get a number between 0 (inclusive) and len (exclusive)
-            // e.g. if len = 10 then range would be 0-9
-
-            next % len
-        }
-
-        /// Remove a vote from an operator
-        #[ink(message)]
-        pub fn operator_unvote(&mut self) -> Result<Option<Vote>, Error> {
-            let caller = self.env().caller();
-
-            // check if the caller is an operator
-            if self.operators.get(caller).is_none() {
-                return err!(Error::NotAuthorised);
-            }
-
-            let vote = self.operator_votes.get(caller);
-
-            self.operator_votes.remove(caller);
-
-            Ok(vote)
-        }
-
-        fn clear_votes(&mut self) {
-            for operator in self.operator_accounts.get().unwrap().iter() {
-                self.operator_votes.remove(operator);
-            }
-        }
-
-        /// Carries out a vote from the set of operators
-        #[ink(message)]
-        pub fn operator_vote(&mut self, vote: Vote) -> Result<VoteStatus, Error> {
-            let caller = self.env().caller();
-
-            // check if the caller is an operator
-            if self.operators.get(caller).is_none() {
-                return err!(Error::NotAuthorised);
-            }
-
-            // save the vote
-            self.operator_votes.insert(caller, &vote);
-
-            for operator in self.operator_accounts.get().unwrap().iter() {
-                let other_vote_lookup = self.operator_votes.get(operator);
-                if other_vote_lookup.is_none() {
-                    // not all operators have voted yet, so return pending indicating the vote has not yet passed
-                    debug!("Vote pending");
-                    return Ok(VoteStatus::Pending);
-                }
-            }
-
-            // by here all operators have voted, so check if they all voted the same way
-            for operator in self.operator_accounts.get().unwrap().iter() {
-                let other_vote = self.operator_votes.get(operator).unwrap();
-                if other_vote != vote {
-                    // votes differ, so return false indicating the vote has not passed
-                    // clear votes first to force a re-vote
-                    self.clear_votes();
-                    debug!("Vote failed: {:?} != {:?}", other_vote, vote);
-                    return Ok(VoteStatus::Fail);
-                }
-            }
-
-            // at this point all operators have voted the same way, so the vote has passed
-            // clear the votes as the vote has passed
-            // remove the votes
-            self.clear_votes();
-
-            debug!("Vote passed: {:?}", vote);
-
-            // implement the voted action
-            match vote {
-                Vote::Terminate(recipient) => {
-                    // terminate the contract and send the remaining balance to the recipient
-                    ink::env::terminate_contract::<ink::env::DefaultEnvironment>(recipient);
-                    // note that the contract is now terminated, so the remaining code will not be executed
-                }
-                Vote::Withdraw(recipient, amount) => {
-                    let transfer_result =
-                        ink::env::transfer::<ink::env::DefaultEnvironment>(recipient, amount);
-                    if transfer_result.is_err() {
-                        return err!(Error::ContractTransferFailed);
-                    }
-                }
-                Vote::SetCodeHash(code_hash) => {
-                    // Set the new code hash after all operators have voted for the same code hash.
-                    let set_code_hash_result = ink::env::set_code_hash(&code_hash);
-                    if let Err(e) = set_code_hash_result {
-                        match e {
-                            ink::env::Error::CodeNotFound => {
-                                return err!(Error::CodeNotFound);
-                            }
-                            _ => {
-                                return err!(Error::Unknown);
-                            }
-                        }
-                    }
-                }
-            }
-
-            // return true indicating the vote has passed
-            Ok(VoteStatus::Pass)
-        }
-
-        /// Modifies the code which is used to execute calls to this contract address (`AccountId`).
-        /// We use this to upgrade the contract logic. The caller must be an operator.
-        /// `true` is returned on successful upgrade, `false` otherwise
-        /// Errors are returned if the caller is not an operator, if the code hash is the callers
-        /// account_id, if the code is not found, and for any other unknown ink errors
-        #[ink(message)]
-        pub fn operator_set_code(&mut self, code_hash: [u8; 32]) -> Result<bool, Error> {
-            let code_hash_account = AccountId::from(code_hash);
-            let caller = self.env().caller();
-
-            // check if the caller is an operator
-            if self.operators.get(caller).is_none() {
-                return err!(Error::NotAuthorised);
-            }
-
-            // Check that the caller has not submitted the AccountId of a contract instead of the code hash
-            if self.env().is_contract(&code_hash_account) {
-                return err!(Error::InvalidCodeHash);
-            }
-
->>>>>>> 4b6568ec
             // Check that caller has not submitted the code hash of the contract itself
             if self.env().own_code_hash().unwrap() == code_hash.into() {
                 return err!(Error::InvalidCodeHash);
@@ -2793,29 +1927,6 @@
             assert_eq!(provider.payee, Payee::Dapp);
             assert_eq!(provider.balance, balance);
             assert_eq!(provider.status, GovernanceStatus::Deactivated);
-<<<<<<< HEAD
-
-            let emitted_events = ink::env::test::recorded_events().collect::<Vec<_>>();
-
-            // first event is the register event, second event is the update
-            assert_eq!(2, emitted_events.len());
-
-            let event_provider_update = &emitted_events[1];
-
-            let decoded_event_update =
-                <Event as scale::Decode>::decode(&mut &event_provider_update.data[..])
-                    .expect("encountered invalid contract event data buffer");
-
-            if let Event::ProviderUpdate(ProviderUpdate { account }) = decoded_event_update {
-                assert_eq!(
-                    account, provider_account,
-                    "encountered invalid ProviderUpdate.account"
-                );
-            } else {
-                panic!("encountered unexpected event kind: expected a ProviderUpdate event");
-            }
-=======
->>>>>>> 4b6568ec
         }
 
         /// Test provider register with service_origin error
@@ -2933,31 +2044,6 @@
             ink::env::test::set_value_transferred::<ink::env::DefaultEnvironment>(balance);
             contract.provider_update(service_origin, fee, Payee::Provider);
             contract.provider_unstake().ok();
-<<<<<<< HEAD
-            let emitted_events = ink::env::test::recorded_events().collect::<Vec<_>>();
-
-            // events are the register event (0), stake event(1), deregister(2) and the unstake event(3)
-
-            assert_eq!(4, emitted_events.len());
-
-            let event_unstake = &emitted_events[3];
-            let decoded_event_unstake =
-                <Event as scale::Decode>::decode(&mut &event_unstake.data[..])
-                    .expect("encountered invalid contract event data buffer");
-
-            if let Event::ProviderUnstake(ProviderUnstake { account, value }) =
-                decoded_event_unstake
-            {
-                assert_eq!(
-                    account, provider_account,
-                    "encountered invalid ProviderUnstake.account"
-                );
-                assert_eq!(value, balance, "encountered invalid ProviderUnstake.value");
-            } else {
-                panic!("encountered unexpected event kind: expected a ProviderUnstake event");
-            }
-=======
->>>>>>> 4b6568ec
         }
 
         /// Test provider add data set
@@ -2990,36 +2076,6 @@
             let root1 = str_to_hash("merkle tree".to_string());
             let root2 = str_to_hash("merkle tree2".to_string());
             contract.provider_add_dataset(root1, root2).ok();
-<<<<<<< HEAD
-            let emitted_events = ink::env::test::recorded_events().collect::<Vec<_>>();
-
-            // events are the register, stake, add data set
-            assert_eq!(3, emitted_events.len());
-
-            let event_unstake = &emitted_events[2];
-            let decoded_event_unstake =
-                <Event as scale::Decode>::decode(&mut &event_unstake.data[..])
-                    .expect("encountered invalid contract event data buffer");
-
-            if let Event::ProviderAddDataset(ProviderAddDataset {
-                account,
-                dataset_id: dataset_id,
-                dataset_id_content: datset_id_content,
-            }) = decoded_event_unstake
-            {
-                assert_eq!(
-                    account, provider_account,
-                    "encountered invalid ProviderAddDataset.account"
-                );
-                assert_eq!(
-                    dataset_id, root1,
-                    "encountered invalid ProviderAddDataset.dataset_id"
-                );
-            } else {
-                panic!("encountered unexpected event kind: expected a ProviderAddDataset event");
-            }
-=======
->>>>>>> 4b6568ec
         }
 
         /// Test provider cannot add data set if inactive
@@ -3530,82 +2586,6 @@
             assert_eq!(callers_initial_balance + balance, callers_balance);
         }
 
-<<<<<<< HEAD
-        /// Test dapp user commit
-        /// A dapp user can only commit a solution to the chain when there is at least one captcha
-        /// provider and one dapp available.
-        #[ink::test]
-        fn test_dapp_user_commit() {
-            let operator_accounts = get_operator_accounts();
-
-            // initialise the contract
-            let mut contract = Prosopo::default(
-                operator_accounts,
-                STAKE_DEFAULT,
-                STAKE_DEFAULT,
-                10,
-                1000000,
-                0,
-                1000,
-            );
-
-            // Register the provider
-            let provider_account = AccountId::from([0x2; 32]);
-
-            let service_origin: Vec<u8> = vec![1, 2, 3];
-            let fee: u32 = 100;
-            ink::env::test::set_caller::<ink::env::DefaultEnvironment>(provider_account);
-            contract
-                .provider_register(service_origin.clone(), fee, Payee::Dapp)
-                .ok();
-
-            // Call from the provider account to add data and stake tokens
-            let balance = 2000000000000;
-            ink::env::test::set_caller::<ink::env::DefaultEnvironment>(provider_account);
-            let root1 = str_to_hash("merkle tree1".to_string());
-            let root2 = str_to_hash("merkle tree2".to_string());
-            ink::env::test::set_value_transferred::<ink::env::DefaultEnvironment>(balance);
-            contract.provider_update(service_origin, fee, Payee::Provider);
-            // can only add data set after staking
-            contract.provider_add_dataset(root1, root2).ok();
-
-            // Register the dapp
-            let dapp_user_account = AccountId::from([0x3; 32]);
-            let dapp_contract_account = AccountId::from([0x4; 32]);
-            // Mark the the dapp account as being a contract on-chain
-            ink::env::test::set_contract::<ink::env::DefaultEnvironment>(dapp_contract_account);
-
-            // Call from the dapp contract account
-            ink::env::test::set_caller::<ink::env::DefaultEnvironment>(dapp_contract_account);
-            // Give the dap a balance
-            let balance = 2000000000000;
-            ink::env::test::set_value_transferred::<ink::env::DefaultEnvironment>(balance);
-            contract.dapp_register(dapp_contract_account, DappPayee::Dapp);
-
-            // Call from the dapp user account
-            ink::env::test::set_caller::<ink::env::DefaultEnvironment>(dapp_user_account);
-            //Dapp User commit
-            let user_root = str_to_hash("user merkle tree root".to_string());
-            contract
-                .dapp_user_commit(
-                    dapp_contract_account,
-                    root1,
-                    user_root,
-                    provider_account,
-                    dapp_user_account,
-                    None,
-                )
-                .ok();
-
-            // check that the data is in the captcha_solution_commitments hashmap
-            assert!(contract
-                .captcha_solution_commitments
-                .get(user_root)
-                .is_some());
-        }
-
-=======
->>>>>>> 4b6568ec
         /// Test provider approve
         #[ink::test]
         fn test_provider_approve() {
@@ -3657,19 +2637,6 @@
             //Dapp User commit
             let dapp_user_account = AccountId::from([0x5; 32]);
             let user_root = str_to_hash("user merkle tree root".to_string());
-<<<<<<< HEAD
-            contract
-                .dapp_user_commit(
-                    dapp_contract_account,
-                    root1,
-                    user_root,
-                    provider_account,
-                    dapp_user_account,
-                    None,
-                )
-                .ok();
-=======
->>>>>>> 4b6568ec
 
             // Call from the provider account to mark the solution as approved
             ink::env::test::set_caller::<ink::env::DefaultEnvironment>(provider_account);
@@ -3773,19 +2740,6 @@
             //Dapp User commit
             let dapp_user_account = AccountId::from([0x5; 32]);
             let user_root = str_to_hash("user merkle tree root".to_string());
-<<<<<<< HEAD
-            contract
-                .dapp_user_commit(
-                    dapp_contract_account,
-                    root1,
-                    user_root,
-                    provider_account,
-                    dapp_user_account,
-                    None,
-                )
-                .ok();
-=======
->>>>>>> 4b6568ec
 
             // Call from the provider account to mark the wrong solution as approved
             ink::env::test::set_caller::<ink::env::DefaultEnvironment>(provider_account);
@@ -3853,19 +2807,6 @@
             //Dapp User commit
             let dapp_user_account = AccountId::from([0x5; 32]);
             let user_root = str_to_hash("user merkle tree root".to_string());
-<<<<<<< HEAD
-            contract
-                .dapp_user_commit(
-                    dapp_contract_account,
-                    root1,
-                    user_root,
-                    provider_account,
-                    dapp_user_account,
-                    None,
-                )
-                .ok();
-=======
->>>>>>> 4b6568ec
 
             // Call from the provider account to mark the solution as disapproved
             ink::env::test::set_caller::<ink::env::DefaultEnvironment>(provider_account);
@@ -3969,19 +2910,6 @@
             // Call from the Dapp User Account
             ink::env::test::set_caller::<ink::env::DefaultEnvironment>(dapp_user_account);
             let user_root = str_to_hash("user merkle tree root".to_string());
-<<<<<<< HEAD
-            contract
-                .dapp_user_commit(
-                    dapp_contract_account,
-                    root1,
-                    user_root,
-                    provider_account,
-                    dapp_user_account,
-                    None,
-                )
-                .ok();
-=======
->>>>>>> 4b6568ec
 
             // Call from the provider account to mark the solution as disapproved
             ink::env::test::set_caller::<ink::env::DefaultEnvironment>(provider_account);
@@ -4211,18 +3139,6 @@
             //Dapp User commit and approve
             let dapp_user_account = AccountId::from([0x5; 32]);
             let user_root1 = str_to_hash("user merkle tree root to approve".to_string());
-<<<<<<< HEAD
-            contract
-                .dapp_user_commit(
-                    dapp_contract_account,
-                    root1,
-                    user_root1,
-                    provider_account,
-                    dapp_user_account,
-                    Some(CaptchaStatus::Approved),
-                )
-                .ok();
-=======
             contract.provider_commit(
                 user_root1,
                 CaptchaSolutionCommitment {
@@ -4234,7 +3150,6 @@
                     completed_at: 0,
                 },
             );
->>>>>>> 4b6568ec
 
             // Get the commitment and make sure it is approved
             let commitment = contract
@@ -4245,18 +3160,6 @@
             //Dapp User commit and disapprove
             let dapp_user_account = AccountId::from([0x5; 32]);
             let user_root2 = str_to_hash("user merkle tree root to disapprove".to_string());
-<<<<<<< HEAD
-            contract
-                .dapp_user_commit(
-                    dapp_contract_account,
-                    root1,
-                    user_root2,
-                    provider_account,
-                    dapp_user_account,
-                    Some(CaptchaStatus::Disapproved),
-                )
-                .ok();
-=======
             contract.provider_commit(
                 user_root2,
                 CaptchaSolutionCommitment {
@@ -4268,7 +3171,6 @@
                     completed_at: 0,
                 },
             );
->>>>>>> 4b6568ec
 
             // Get the commitment and make sure it is disapproved
             let commitment = contract
@@ -4343,20 +3245,6 @@
             // Should not be authorised
             let dapp_user_account = AccountId::from([0x6; 32]);
             let user_root = str_to_hash("user merkle tree root".to_string());
-<<<<<<< HEAD
-            let dapp_user_commit_result = contract
-                .dapp_user_commit(
-                    dapp_contract_account,
-                    root1,
-                    user_root,
-                    provider_account,
-                    dapp_user_account,
-                    Some(CaptchaStatus::Approved),
-                )
-                .err();
-            assert_eq!(Error::NotAuthorised, dapp_user_commit_result.unwrap());
-=======
->>>>>>> 4b6568ec
         }
 
         /// Test provider cannot supply a dapp user commit for a different Provider. We can't test
