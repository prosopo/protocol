--- conflicted
+++ resolved
@@ -372,12 +372,7 @@
                 provider_accounts: Default::default(),
                 service_origins: Default::default(),
                 captcha_data: Default::default(),
-<<<<<<< HEAD
                 operator_accounts: operator_accounts_lazy,
-                status: Default::default(),
-=======
-                operator_accounts,
->>>>>>> d5fc185c
                 operator_stake_default: 0,
                 operator_fee_currency: Default::default(),
                 dapp_users: Default::default(),
